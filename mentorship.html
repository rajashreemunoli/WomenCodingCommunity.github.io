---
layout: default
title: Mentorship Programme
---

<div class="page-header">
    <h1>Mentorship Programme</h1>
</div>
<div class="container">
    <div class="section intro">
        <div class="row justify-content-center">
            <div class="col-12 col-md-6 text-center py-6 overview">
                <p class="lead">Mentorship is a fantastic way to get support for your personal growth and career development. Mentorship relationships can be rewarding to both people, personally and professionally. It's an opportunity to develop communication skills, expand your viewpoints, and consider new ways of approaching situations. And both partners can advance their careers in the process.</p>
            </div>
        </div>
        <div class="row justify-content-center align-items-start">
            <div class="col-xs-12 col-md-5 mentor py-3 py-md-6">
                <div class="row">
                    <div class="col">
                        <p>You should apply to be a <b>mentor</b> if you:</p>
                        <ol>
                            <li>Want to extend your professional network</li>
                            <li>Want to contribute to the community</li>
                            <li>You are ready to share expertise</li>
                            <li>You want to get a new perspective and learn from your mentees</li>
                        </ol>
                    </div>
                </div>
                <div class="row">
<<<<<<< HEAD
                    <div class="col">
                        <p class="mt-4 d-flex">
                            <button class="btn btn-primary">Join as a Mentor</button>
                        </p>
                    </div>
=======
                    <p class="mt-4 d-flex justify-content-center">
                        <a href="https://docs.google.com/forms/d/e/1FAIpQLSdtf7-upMp1m5kJ4MSpexS-UwGJHhACEW-yPoEQoROHi4kVcg/viewform" target="_blank" class='btn btn-primary'>Join as a Mentor</a>
                    </p>
>>>>>>> c7a650ba
                </div>
            </div>
            <div class="col-xs-12 col-md-5 mentee py-3 py-md-6">
                <div class="row">
                    <div class="col">
                        <p>You should apply to be a <b>mentee</b> if you:</p>
                        <ol>
                            <li>Want to start career in software engineering</li>
                            <li>Want to find a better job</li>
                            <li>Want to be promoted at work</li>
                            <li>Want to apply for a leadership position</li>
                            <li>Need support in advancing your career</li>
                        </ol>
                    </div>
                </div>
                <div class="row">
                    <div class="col">
                        <p class="my-4 d-flex">
                            <a href="/mentors" class='btn btn-primary'>Check our Mentors</a>
                        </p>
                    </div>
                </div>
            </div>
        </div>
    </div>
</div><|MERGE_RESOLUTION|>--- conflicted
+++ resolved
@@ -27,17 +27,11 @@
                     </div>
                 </div>
                 <div class="row">
-<<<<<<< HEAD
                     <div class="col">
                         <p class="mt-4 d-flex">
-                            <button class="btn btn-primary">Join as a Mentor</button>
+                            <a href="https://docs.google.com/forms/d/e/1FAIpQLSdtf7-upMp1m5kJ4MSpexS-UwGJHhACEW-yPoEQoROHi4kVcg/viewform" target="_blank" class='btn btn-primary'>Join as a Mentor</a>
                         </p>
                     </div>
-=======
-                    <p class="mt-4 d-flex justify-content-center">
-                        <a href="https://docs.google.com/forms/d/e/1FAIpQLSdtf7-upMp1m5kJ4MSpexS-UwGJHhACEW-yPoEQoROHi4kVcg/viewform" target="_blank" class='btn btn-primary'>Join as a Mentor</a>
-                    </p>
->>>>>>> c7a650ba
                 </div>
             </div>
             <div class="col-xs-12 col-md-5 mentee py-3 py-md-6">
