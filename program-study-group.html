--- conflicted
+++ resolved
@@ -4,7 +4,6 @@
 body_class: page page-programme page-study-group
 ---
 
-<<<<<<< HEAD
 <div class="page study-group">
     {% include page-header.html %}
     <div class="container">
@@ -45,27 +44,6 @@
                     <p><a href="https://womencodingcommunity.slack.com/archives/C073W920RND" target="_blank"> Study Group Slack Channel</a></p>
                 </section>                      
             </div>
-=======
-<div class="container">
-    <div class="row">
-        <div class="content-constrained">
-            <section>
-                <p>Explore our technical study groups, created in collaboration with available mentors, to deepen your
-                    knowledge and
-                    skills in specific areas of interest.</p>
-                <p>Our study groups cover a variety of topics and are designed to accommodate different schedules and
-                    experience
-                    levels. Whether you're a beginner looking to dive into a new technology or an experienced professional
-                    seeking
-                    to expand your expertise, there's a study group for you.</p>
-                <p>These study groups typically last anywhere from 1-2 months to longer durations, allowing participants to
-                    delve
-                    deeply into the subject matter and benefit from the guidance of experienced mentors.</p>
-                <p>Stay tuned for exciting news about upcoming study groups! We'll be announcing new opportunities soon, so
-                    be sure
-                    to check back frequently for updates.</p>
-            </section>
->>>>>>> f550175a
         </div>
     </div>
 </div>