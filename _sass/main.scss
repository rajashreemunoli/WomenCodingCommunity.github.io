--- conflicted
+++ resolved
@@ -1,7 +1,7 @@
-@import url("https://fonts.googleapis.com/css?family=Roboto:400,500&display=swap");
+@import url('https://fonts.googleapis.com/css?family=Roboto:400,500&display=swap');
 
-@import "bootstrap/bootstrap";
-@import "custom/custom";
+@import 'bootstrap/bootstrap';
+@import 'custom/custom';
 
 $backgroundColor: #fff;
 $bodyColor: #000000;
@@ -38,12 +38,8 @@
 }
 
 .menu .dropdown > a.active-nav::after {
-<<<<<<< HEAD
   width: 100%;
   background: $primary;
-=======
-    width: 100%;
-    background: $primary;
 }
 
 // Basic page 'content constrained' container width size adjustments to ensure 50-75 char per line for optimal readability  
@@ -76,5 +72,4 @@
     margin-right: $custom-auto-margin;
     margin-left: $custom-auto-margin;
   }
->>>>>>> ac1199c4
 }