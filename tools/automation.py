"""
    Create a script that will convert mentor's data from mentors.xlsx to mentors.yml file
"""
# !/usr/bin/env python

import logging
import re
import sys
import textwrap
from enum import Enum

import pandas as pd
from ruamel.yaml import YAML
from ruamel.yaml.scalarstring import LiteralScalarString

SHEET_NAME = "Form Responses 1"
TELEGRAM_WEB_SITE = '//t.'
SOCIAL_MEDIA = ['linkedin', 'twitter', 'github', 'medium', 'youtube', 'instagram', TELEGRAM_WEB_SITE, 'meetup', 'slack',
                'facebook']
WEBSITE = 'website'
TELEGRAM = 'telegram'

# Indexes for creating yaml sequences of data
AREAS_START_INDEX = 13
AREAS_END_INDEX = 17
FOCUS_START_INDEX = 18
FOCUS_END_INDEX = 22
PROG_LANG_START_INDEX = 23
PROG_LANG_END_INDEX = 27

<<<<<<< HEAD
type_ad_hoc = ("ad-hoc", "ad hoc")
type_long_term = ("long-term", "long term")
=======
TYPE_AD_HOC = "ad-hoc"
TYPE_LONG_TERM = "long-term"
>>>>>>> 9ee1233e
TYPE_BOTH = "both"
IMAGE_FILE_PATH = "assets/images/mentors"
IMAGE_SUFFIX = ".jpeg"


class WriteMode(Enum):
    # Create new a file
    WRITE = "w"
    # Append in existent yml file
    APPEND = "a"


def fallback_link(link):
    """
        Use "webpage" keyword as fallback in case of unknown link.
     """
    return {WEBSITE: link}


def strings_to_list(*string_args):
    """
    Clean strings and create to list
    """
    data_str = ""

    for item in string_args:
        if not pd.isna(item) and len(item):
            data_str += item + " "

    return data_str.split()


def get_social_media_links(*links_args):
    """
    Prepare mentor's social media links for yaml network sequence.
    """
    network_list = []
    social_media_links_list = strings_to_list(*links_args)

    for link in social_media_links_list:
        found = 0
        for name in SOCIAL_MEDIA:
            if link.find(name) != -1:
                if name == TELEGRAM_WEB_SITE:
                    network_list.append({TELEGRAM: link})
                else:
                    network_list.append({name: link})
                found = 1
                break
        if found == 0:
            network_list.append(fallback_link(link))

    return network_list


def get_yaml_block_sequence(mentor_data, start_index, end_index):
    """
    Yaml block sequence is presented as a list of entries marked with
    dash and space (“- ”). 
    """
    block_sequence_list = []
    for entry in range(start_index, end_index + 1):
        if not pd.isna(mentor_data.iloc[entry]) and len(mentor_data.iloc[entry].strip()):
            block_sequence_list.append(str(mentor_data.iloc[entry]).rstrip())

    return block_sequence_list


def extract_numbers_from_string(text_arg, get_max_value=True):
    """
    Extract numbers and convert them to integers.
    """
    # TODO: If the field hours in xlsx is NAN, what should be the default: 0 or 1
    if pd.isna(text_arg):
        text_arg = 0

    if isinstance(text_arg, str):
        digits = [int(num) for num in re.findall(r"\d+", text_arg)]
        if digits:
            if get_max_value:
                return max(digits)
            return digits

    return int(text_arg)


def get_multiline_string(long_text_arg):
    """
    Save strings as yaml multiline strings.
    Use literal block scalar style to keep newlines (yaml sign: '|-').
    """
    multiline_str = ""
    if not pd.isna(long_text_arg):
        multiline_str = LiteralScalarString(textwrap.dedent(long_text_arg))
    return multiline_str


def get_mentorship_type(mentorship_type_str):
    """
    Returns ad-hoc, long-term, both or NOT_FOUND str
    """
    mentorship_type = mentorship_type_str.lower()

<<<<<<< HEAD
    result = "NOT_FOUND"

    if any(item in mentorship_type for item in type_ad_hoc):
        result = type_ad_hoc[0]
    elif any(item in mentorship_type for item in type_long_term):
        result = type_long_term[0]
=======
    if TYPE_AD_HOC in mentorship_type:
        return TYPE_AD_HOC
    elif TYPE_LONG_TERM in mentorship_type:
        return TYPE_LONG_TERM
>>>>>>> 9ee1233e
    elif TYPE_BOTH in mentorship_type:
        result = TYPE_BOTH

    return result


def update_yml_file_formatting(s):
    """
    Insert new line before each new mentor.
    Replace yaml string formatting indicator '|-' with '|'
    """
    updated_string = s.replace('- name: ', '\n- name: ').replace('|-', '|')
    return updated_string


def write_yml_file(file_path, mentors_data, mode: WriteMode):
    """
    Create new or append to mentors.yml file
    :mentors_data: list of dictionaries
    :mode: write or append
    """
    with open(file_path, str(mode.value), encoding="utf-8") as output_yml:
        yaml = YAML()

        # Display yaml content in block style (not inline)
        yaml.default_flow_style = False

        # TODO: Currently do not use indent() - discuss with Adriana
        # yaml.indent(mapping=2, sequence=4, offset=2)

        yaml.dump(mentors_data, output_yml, transform=update_yml_file_formatting)

    logging.info(f"File: {file_path} is successfully written.")


def read_yml_file(file_path):
    """
    Read yml file
    """
    with open(file_path, 'r', encoding="utf-8") as input_yml:
        yaml = YAML(typ='safe')
        yml_dict = yaml.load(input_yml) or {}
        logging.info(f"File: {file_path} is successfully read.")

    return yml_dict


def xlsx_to_yaml_parser(mentor_row,
                        mentor_index,
                        mentor_disabled=False,
                        mentor_sort=10):
    """
    Prepare mentor's excel data for yaml format
    """
    areas = get_yaml_block_sequence(mentor_row, AREAS_START_INDEX, AREAS_END_INDEX)
    focus = get_yaml_block_sequence(mentor_row, FOCUS_START_INDEX, FOCUS_END_INDEX)
    programming_languages = get_yaml_block_sequence(mentor_row, PROG_LANG_START_INDEX, PROG_LANG_END_INDEX)

    mentor_matched = False

    # Left commented since the code might be used in the later versions
    # to add default picture until the mentor's image is not available
    # mentor_image = os.path.join(IMAGE_FILE_PATH, str(mentor_index) + IMAGE_SUFFIX)
    mentor_image = f"{IMAGE_FILE_PATH}/mentor_name_lowercase.jpeg # TODO take it from {mentor_row.iloc[12]}"

    mentor = {
        'name': mentor_row.iloc[1],
        'disabled': mentor_disabled,
        'matched': mentor_matched,
        'sort': mentor_sort,
        'hours': extract_numbers_from_string(mentor_row.iloc[29]),
        'type': get_mentorship_type(mentor_row.iloc[3]),
        'index': mentor_index,
        'location': mentor_row.iloc[5],
        'position': f"{mentor_row.iloc[7].strip()}, {mentor_row.iloc[8].strip()}",
        'bio': get_multiline_string(mentor_row.iloc[10]),
        'image': mentor_image,
        'languages': mentor_row.iloc[6],
        'availability': [],
        'skills': {
            'experience': mentor_row.iloc[9],
            'years': extract_numbers_from_string(mentor_row.iloc[9]),
            'mentee': get_multiline_string(mentor_row.iloc[28]),
            'areas': areas,
            'languages': ', '.join(programming_languages),
            'focus': focus,
            'extra': get_multiline_string(mentor_row.iloc[11]),
        },
        'network': get_social_media_links(mentor_row.iloc[30], mentor_row.iloc[31]),
    }
    return mentor


def get_yml_data(yml_file_path):
    """
    Get data from mentors.yml.
    Return dataframe with name, index, sort and disabled values.
    """
    yml_dict = read_yml_file(yml_file_path)

    logging.info(f"Mentors yml total: {len(yml_dict)}")

    yml_data = []

    for mentor in yml_dict:
        yml_data.append([mentor['name'].lower(),
                        mentor['index'],
                        mentor['disabled'],
                        mentor['sort']])

    df_yml_data = pd.DataFrame(yml_data,
                            columns=['Name', 'Index', 'Disabled', 'Sort'])
    return df_yml_data


def get_all_mentors_in_yml_format(yml_file_path, xlsx_file_path, skip_rows=0):
    """
    Read all mentors from Excel sheet:
     - if mentor is in current mentors.yml, use existing values for index, sort and disabled.
     - if mentor is new, continue indexing from the largest index from current mentors.yml
    """
    df_mentors = pd.read_excel(xlsx_file_path, sheet_name=SHEET_NAME, skiprows=skip_rows)

    logging.info(f"Excel read {len(df_mentors)} mentors")

    # Get current mentors' data (name, index, disabled, sort) from mentors.yml
    df_yml = get_yml_data(yml_file_path)

    # Calculate index for new mentors
    new_index = 1
    if not df_yml.empty:
        new_index = df_yml['Index'].max().item() + 1

    # list of dict
    mentors = []

    for row in range(0, len(df_mentors)):
        mentor_name = df_mentors.iloc[row].values[1].lower()

        df_yml_row = df_yml.loc[df_yml.Name == mentor_name]

        if not df_yml_row.empty:
            mentor = xlsx_to_yaml_parser(df_mentors.iloc[row],
                                        df_yml_row['Index'].item(),
                                        df_yml_row['Disabled'].item(),
                                        df_yml_row['Sort'].item())
            logging.info(f"For {mentor_name} use index, disabled and sort from mentors.yml file")
        else:
            mentor = xlsx_to_yaml_parser(df_mentors.iloc[row],
                                        new_index)
            new_index += 1
        mentors.append(mentor)

    logging.info(f"Added {len(mentors)} mentors to the mentors.yml file")

    return mentors


def get_new_mentors_in_yml_format(yml_file_path, xlsx_file_path, skip_rows=1):
    """
    Read just new mentors from Excel sheet:
     - start reading xlsx Mentors from the row 1 (from the date 03/04/2024)
     - find diff. between current mentors.yml and xlsx table
    """
    df_mentors = pd.read_excel(xlsx_file_path, sheet_name=SHEET_NAME, skiprows=skip_rows)

    logging.info(f"Excel mentors: {len(df_mentors)}")

    # Get current mentors' data in mentors.yml
    df_yml = get_yml_data(yml_file_path)

    # list of dict
    mentors = []

    if not df_yml.empty:
        # Highest index is used as the reference point from which
        # new indexes are calculated
        new_index = df_yml['Index'].max().item() + 1

        for row in range(0, len(df_mentors)):
            mentor_name = df_mentors.iloc[row].values[1].lower()

            if df_yml.loc[df_yml.Name == mentor_name].empty:
                mentor = xlsx_to_yaml_parser(df_mentors.iloc[row], new_index)
                new_index += 1
                mentors.append(mentor)

        logging.info(f"Added {len(mentors)} mentors to the mentors.yml file")
    else:
        mentors = get_all_mentors_in_yml_format(yml_file_path, xlsx_file_path, skip_rows)

    return mentors


def run_automation():
    logging.basicConfig(level=logging.INFO, format='%(asctime)s - %(levelname)s - %(message)s')

    if len(sys.argv) == 5:
        xlsx_file_path = sys.argv[1]
        yml_file_path = sys.argv[2]
        mode = WriteMode(sys.argv[3])
        skip_rows = int(sys.argv[4])

        logging.info("Params: xlsx: %s yml: %s mode: %s skip_rows: %s", xlsx_file_path, yml_file_path, mode, skip_rows)
    else:
        xlsx_file_path = "samples/mentors.xlsx"
        yml_file_path = "samples/mentors.yml"
        mode = WriteMode.APPEND
        skip_rows = 0

        logging.info("Default values: xlsx: %s yml:: %s mode: %s", xlsx_file_path, yml_file_path, mode)

    if mode == WriteMode.APPEND:
        logging.info("Appending option selected.")

        list_of_mentors = get_new_mentors_in_yml_format(yml_file_path, xlsx_file_path, skip_rows=skip_rows)

        logging.info("New Mentors size: %d", len(list_of_mentors))

        if list_of_mentors:
            write_yml_file(yml_file_path, list_of_mentors, WriteMode.APPEND)

    elif mode == WriteMode.WRITE:
        logging.info("Recreate yml - Write option selected.")

        list_of_mentors = get_all_mentors_in_yml_format(yml_file_path, xlsx_file_path, skip_rows=skip_rows)
        write_yml_file(yml_file_path, list_of_mentors, WriteMode.WRITE)


if __name__ == "__main__":
    run_automation()<|MERGE_RESOLUTION|>--- conflicted
+++ resolved
@@ -28,13 +28,8 @@
 PROG_LANG_START_INDEX = 23
 PROG_LANG_END_INDEX = 27
 
-<<<<<<< HEAD
 type_ad_hoc = ("ad-hoc", "ad hoc")
 type_long_term = ("long-term", "long term")
-=======
-TYPE_AD_HOC = "ad-hoc"
-TYPE_LONG_TERM = "long-term"
->>>>>>> 9ee1233e
 TYPE_BOTH = "both"
 IMAGE_FILE_PATH = "assets/images/mentors"
 IMAGE_SUFFIX = ".jpeg"
@@ -138,19 +133,12 @@
     """
     mentorship_type = mentorship_type_str.lower()
 
-<<<<<<< HEAD
     result = "NOT_FOUND"
 
     if any(item in mentorship_type for item in type_ad_hoc):
         result = type_ad_hoc[0]
     elif any(item in mentorship_type for item in type_long_term):
         result = type_long_term[0]
-=======
-    if TYPE_AD_HOC in mentorship_type:
-        return TYPE_AD_HOC
-    elif TYPE_LONG_TERM in mentorship_type:
-        return TYPE_LONG_TERM
->>>>>>> 9ee1233e
     elif TYPE_BOTH in mentorship_type:
         result = TYPE_BOTH
 
