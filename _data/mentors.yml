- name: Eleonora Belova
  disabled: false
  sort: 100
  hours: 3
  position: QA Engineer, ReaQta, an IBM Company
  type: both
  index: 1
  location: Amsterdam, the Netherlands
  bio: I am a passionate QA Engineer, have experience in testing Web Applications manually and using automation scripts, as well as API Testing (Postman, SOAP UI). I can support my mentees by sharing knowledge and helpful resources. I believe that testing is way more than just finding bugs and flaws, but looking at process and product from the user perspective. Since I am a big fan of exploratory testing, we can also test together during our mentorship sessions! Apart from the technical part I am interested in exploring different aspects in team communication, cross cultural collaboration and volunteering in professional communities!
  image: assets/images/mentors/eleonora_belova.jpeg
  languages: English
  availability: [ 5 ]
  skills:
    experience: 2-4 years
    years: 4
    areas:
      - Quality Assurance
    mentee: I would love to connect with an open-minded early-career engineer, who is interested in learning new things in Software Testing, or wants to know how to navigate in career. I can also help people who are switched from different fields to Software Testing and provide guidance and resources.
    languages: Python, Html, CSS, JavaScript
    focus:
      - Switch career to IT
      - Grow from beginner to mid-level
      - Change specialisation within IT
    extra: Test Automation, Quality Assurance, Starting career in IT, CV Review, Preparation for the Interview, Exploratory Testing, Web Testing (Manual & Automation), API Testing (Postman, SOAP UI), Python for Software Testers, Career Advice, ISTQB Foundation Certification Preparation guidelines
  network:
    - linkedin: https://www.linkedin.com/in/eleonora-belova-7069baa5/
    - github: https://github.com/nora-weisser

- name: Rajani Rao
  disabled: false
  matched: false
  sort: 200
  hours: 5
  type: both
  index: 2
  position: CTO/Principal Technologist, WInvest/AVEVA
  bio: |
    Rajani Rao is a Principal Technologist at AVEVA, designing scalable, web and IoT solutions in the Cloud with over two decades of experience in computing. Outside of her profession, she is a mother of two girls and an advocate for women in tech. As a dynamic speaker and panelist, Rajani shares insights on technology, engineering, and female leadership. She holds an advisory role at Pixuate, a female-led AI and Machine Learning startup. Rajani extends her leadership as Director at WomenWhoCode London, fostering technical skill-building and career progression. She serves as a fractional CTO at WInvest, committed to an inclusive financial ecosystem using AI. Rajani's vision is to shape an inclusive, innovative global tech landscape.
  image: assets/images/mentors/rajani_rao.jpeg
  location: Cambridge, UK
  languages: English
  availability: [ 5, 6 ]
  skills:
    experience: 16+ years
    years: 16
    areas:
      - Distributed Systems
      - DevOps
      - Fullstack Developer
      - Backend Developer
      - Frontend Developer
    languages: C#, C++, C, Java, Python
    focus:
      - Grow beyond senior level
      - Grow from mid-level to senior-level
      - Grow from beginner to mid-level
      - Switch career to IT
      - Switch from IC to management position
    mentee: Is really keen to grow
    extra: Anything Software Engineering
  network:
    - linkedin: https://www.linkedin.com/in/rajaniraog/

- name: Adriana Zencke Zimmermann
  disabled: false
  matched: false
  sort: 100
  hours: 2
  bio: |
    I am a mother, a wife, and a Software Engineer. I graduated in Computer Science and have over 14 years of experience working in tech companies in Brazil, Germany, and Spain. As Backend Engineer, I found this to be my passion which I focused on in the last six years of my career. I am always excited to help others, and my goal is to empower women and support them with the difficulties I had as an engineer, and I still have from time to time.
  position: Senior Software Engineer
  image: assets/images/mentors/adriana_zencke.jpeg
  location: València, Spain
  type: both
  index: 3
  languages: Portuguese, English
  availability: [ 5 ]
  skills:
    experience: 10-15 years
    years: 15
    areas:
      - Backend Developer
      - Distributed Systems
      - Fullstack Developer
      - QA
      - Frontend Developer
    languages: Java, Javascript, Kotlin
    focus:
      - Grow from mid-level to senior-level
      - Grow from beginner to mid-level
      - Switch career to IT
    mentee: Someone willing to learn new technologies or to improve current skills, looking for guidance on how to navigate the initial years in the industry or in a new company. Also someone able to invest time in learning.
    extra: Java, Spring Boot and Best Practices
  network:
    - linkedin: https://www.linkedin.com/in/dricazenck/
    - twitter: https://twitter.com/DricaZenck
    - github: https://github.com/dricazenck
    - medium: https://medium.com/@dricazenck

- name: Irina Kamalova
  disabled: false
  sort: 10
  hours: 2
  type: both
  index: 4
  position: Senior Software Engineer, Revolut
  bio: |
    Irina is a Director of Women Who Code London and a Senior Backend Software Engineer at Revolut. Her experience as a Software Engineer included working with large projects, search engines, distributed systems, performance issues, and huge data storage. Apart from being a strong developer and a good team player, in the last 3-years, she volunteered for CodeFirst: Girls and Women Who Code London and grew up from volunteer to lead and, in the end, to a Senior Director role within the community. She organised a team to deliver outstanding projects and show impressive results. She built a guild of volunteers to deliver a Mentorship Programme, technical tracks, help with resumes, mock interviews and overall grown community more than triple. As the next step, she will help other networks by holding the position of Senior Director in WWCode. Currently, she works at Revolut and building a platform for retail products. That includes support services to handle our 30 million clients, handle huge throughput and provide law latency for data flow. Irina constantly helps her team to tackle the extra mile and help the company to improve an intervening process, onboarding new hires, navigating interns and running knowledge-sharing activities. As a cherry on top, she helped to launch the inner Revolut Women Guild “RevWomen”. Recently I contributed to my University as a lecturer and designed materials for a course of Software Architecture. This year, I'm connecting different Universities in England with WWCode London to bring more diversity in tech from inspiring the young generation."
  image: assets/images/mentors/irina_kamalova.jpeg
  location: London, United Kingdom
  languages: English, Russian
  availability: [ ]
  skills:
    experience: 7-10 years
    years: 10
    areas:
      - Backend Developer
      - Distributed Systems
      - Site Reliability Engineering
      - DevOps
    languages: Java, Kotlin, Scala, Python
    focus:
      - grow from mid-level to senior-level
      - grow from beginner to mid-level
      - change specialisation to IT
      - Switch career to IT
    extra: Software Development Strategies, Backend Engineering, Databases, Scaling applications, Performance, Technical Interviews, Behavioural Interviews
    mentee: Mid Engineer looking to grow up to be a Senior Engineer in Backend Engineering
  network:
    - linkedin: https://www.linkedin.com/in/irina-kamalova/
    - Medium: https://iren-kamalova.medium.com/

- name: Stephanie Senoner
  disabled: false
  sort: 10
  matched: false
  hours: 5
  type: both
  index: 5
  position: Senior Software Engineer, Zopa
  bio: I have a non tech background (Psychology and Business education) and am a career switcher myself. Therefore I know the challenges, problems, at the beginning but also understand the opportunities with it. I work in tech for 5 years now, from Junior to Senior in different companies (size, sector). Worked as backend developer as well ad Full stack but focus now on Frontend (React, NextJS)
  image: assets/images/mentors/stephanie_senoner.jpeg
  location: London
  languages: English
  availability: [ ]
  skills:
    experience: 4-5 years
    years: 5
    areas:
      - Frontend Developer
      - Fullstack Developer
      - Backend Developer
      - QA
      - Project Management
    languages: Javascript, Java, Python
    focus:
      - Grow from beginner to mid-level
      - Switch career to IT
      - Grow from mid-level to senior-level
      - Switch from IC to management position
      - Change specialisation within IT
    mentee: Passionate, keen to learn, early - mid stage, career switcher
    extra: Interview Preparation, Resume Review, personal project, Software Engineering Principles, Management, Time management, self growth
  network:
    - linkedin: https://www.linkedin.com/in/stephanie-senoner

- name: Ken Pemberton
  disabled: false
  sort: 10
  hours: 4
  type: long-term
  index: 6
  position: Mentor, Coach & Consultant. Engineering Manager, Owner of pembi.net consulting services
  bio: I have decades of experience in the software engineering world, and love nothing more than helping others find their way through the maze. I do NOT mentor at a technical level - there are much smarter people around to help with that - rather with confidence, resilience, coping strategies, overcoming imposter syndrome, dealing with challenging situations and colleagues, etc.
  image: assets/images/mentors/ken_pemberton.jpeg
  location: Chesham, Buckinghamshire, UK
  languages: English
  availability: [ ]
  skills:
    experience: 16+ Years
    years: 16
    areas:
      - Engineering management
    focus:
      - Grow from beginner to mid-level
      - Grow from mid-level to senior-level
      - Switch from IC to management position
      - Switch career to IT
      - Grow beyond senior level
    mentee: Somebody wanting help in climbing over the barriers in today's workplace. Be prepared to work hard and be open and honest.
    extra: CV/Resume review, Overcoming Imposter Syndrome, Entering the Tech workforce, Building resilience, Building confidence - finding your voice
  network:
    - linkedin: https://www.linkedin.com/in/kenpemberton
    - website: https://grumpyoldfart.org/

- name: Madhura Chaganty
  disabled: false
  matched: false
  sort: 10
  hours: 3
  type: long-term
  index: 7
  position: Engineering Manager, Paythru Ltd.
  bio: |
    As Engineering Manager at Paythru, Madhura leads a team of software engineers for delivering e-mobility solutions. With over 15 years of experience, she is enthusiastic about implementing scalable, maintainable, and secure software solutions. She actively engages in code reviews, providing constructive feedback and ensuring adherence to best practices to maintain good code quality and security. She is passionate about empowering women to re-enter the world of technology, actively engaging in the process of learning and exchanging ideas.
  image: assets/images/mentors/madhura_chaganty.jpeg
  location: United Kingdom
  languages: English
  skills:
    experience: 16+ Years
    years: 16
    areas:
      - Backend Developer
      - Fullstack Developer
      - Frontend Developer
      - Project Management
    focus:
      - Grow from beginner to mid-level
      - Switch career to IT
      - Change specialisation within IT
    mentee: A mentee who wants learn about backend architecture. Learn how to design and implement RESTful APIs.
    extra: Understanding business value of the code, RESTful API design, Breaking down a problem, Importance of clean code and documentation, Career change, Returning to work after a break, Agile workflow and sprints (developer's perspective)
  network:
    - linkedin: https://www.linkedin.com/in/madhurachaganty

- name: Sonali Goel
  disabled: false
  matched: false
  sort: 100
  hours: 4
  position: Lead Engineer, Yoox-Net-A-Porter
  type: both
  index: 8
  location: London, UK
  bio: |
    Sonali serves as a Lead Engineer at Yoox-Net-a-porter, specializing in managing and constructing extensive-scale ecommerce solutions. She leverages Java-based commerce platforms and integrates them with open-source technologies like Spring Boot and Spring Batch. As an AWS-certified Solution Architect, she possesses deep knowledge of Amazon Web Services, complemented by proficiency in implementing continuous integration and continuous deployment (CICD) practices to ensure seamless software delivery. Additionally, she excels in architecting and implementing microservices-based architectures to drive agility and modularity in software development With over 13 years of experience in the technology industry, Sonali brings a wealth of expertise in steering technical direction and fostering high-performance outcomes. Her passion lies in nurturing a culture of continuous learning and innovation. Outside of her professional endeavors, Sonali actively volunteers with Women Who Code, advocating for gender diversity. She is also a creative enthusiast, utilizing design templates to convey ideas, thoughts, and emotions visually.
  image: assets/images/mentors/sonali_goel.jpg
  languages: English
  availability: [ 5 ]
  skills:
    experience: 10-15 Years
    years: 15
    mentee: I am seeking mentees who are enthusiastic about learning and growing in the field of technology. Whether you're a beginner looking to enhance your programming skills or an experienced professional aiming to delve deeper into cloud architecture and e-commerce systems, I am here to support your journey. I value proactive communication, eagerness to learn, and a collaborative spirit. If you are committed to expanding your knowledge and skills in software development, AWS architecture, CI/CD pipelines, and Terraform, I would be delighted to work with you.
    areas:
      - Business Analysis
      - Engineering management
      - Site Reliability Engineering
      - Distributed Systems
      - Machine Learning
    languages: Java, Python, C++, JavaScript
    focus:
      - Grow from beginner to mid-level
      - Grow beyond senior level
      - Switch career to IT
    extra: Career Growth and Development, Resume Review, Preparation for Technical Interviews, Leadership and Team Management Skills, Learning Resources and Skill Development Plans.
  network:
    - linkedin: https://www.linkedin.com/in/sonali-goel-6b611522/

- name: Julia Babahina
  disabled: false
  sort: 10
  hours: 4
  position: Lead Risk Management Specialist, Swift
  type: Both
  index: 9
  location: London, UK
  bio: I have almost a decade experience in cyber security, information security and privacy. Also, last 3 years I have been working in risk in product and strategy.
  image: assets/images/mentors/julia_babahina.png
  languages: English, Russian
  availability: [ ]
  skills:
    experience: 7-10 Years
    years: 10
    mentee: Dedicated, passionate and willing to learnn
    areas:
      - Product Management
      - Project Management
      - Security
    focus:
      - Grow from beginner to mid-level
      - Switch career to IT
      - Switch from IC to management position
      - Change specialisation within IT
    extra: Product Management, Project Management, Career Progression and Development, Soft Skills, Personal Brand Building, Information Security, IT, Enterprise Risk Management, Privacy
  network:
    - linkedin: https://www.linkedin.com/in/julia-babahina-cism-crisc-30285440/

- name: Hersi Kopani
  disabled: false
  sort: 200
  hours: 5
  position: Senior Software Engineer, Walgreens Boots Alliance
  type: both
  index: 10
  location: Albania
  bio: |
    I'm a seasoned Java developer with more than five years of experience specializing in the design and implementation of robust software solutions. Throughout my tenure at many companies, I've had the privilege of spearheading pivotal projects that have played integral roles in the company's expansion. These endeavors demanded not only technical proficiency but also keen problem-solving skills and effective risk management strategies.<br>
    In my role, I've collaborated closely with architects during the design, architecture, and implementation phases, ensuring that our deliverables consistently meet the highest standards and adhere to industry best practices. Moreover, I've cultivated strong relationships with senior stakeholders both internally and externally, leveraging these connections to gain valuable insights and contribute to the development of innovative solutions.<br>
    Beyond my professional endeavors, I'm deeply passionate about fostering diversity and inclusion in the tech industry, particularly in empowering women to pursue and excel in STEM fields. I firmly believe that a diverse workforce leads to greater innovation and success, and I actively support initiatives aimed at bridging the gender gap in technology.<br>
    In addition to my dedication to software development, I'm an avid tennis enthusiast, finding solace and rejuvenation on the court in my spare time. This passion for tennis not only provides a welcome escape from the demands of work but also serves as a source of inspiration and motivation, fueling my drive to continuously learn and grow both personally and professionally.<br>
    Overall, I bring a unique blend of technical expertise, leadership acumen, and a commitment to diversity and personal enrichment to every project and endeavor I undertake.
  image: assets/images/mentors/hersi_kopani.png
  languages: English, Spanish
  availability: [ 5, 6 ]
  skills:
    experience: 5-7 Years
    years: 7
    mentee: |
      As a mentor, I am seeking a mentee who possesses a genuine passion for coding and a sincere desire to leverage their technical skills to make a positive impact on society. I am eager to work with individuals who not only excel in coding but also exhibit a strong sense of social responsibility and an ambition to contribute to meaningful change through technology. I value enthusiasm, dedication, and a willingness to learn and grow, and I am excited to support a mentee who shares these qualities and aspirations.
    areas:
      - Backend Developer
      - Security
      - Product Management
      - Frontend Developer
      - DevOps
    languages: Java, Python, Javascript, Kotlin, Scala
    focus:
      - Grow from beginner to mid-level
      - Grow from mid-level to senior-level
      - Switch from IC to management position
      - Change specialisation within IT
      - Switch career to IT
    extra: |
      1. Coding Best Practices: Delve into techniques for writing clean, maintainable, and efficient code, including code organization, naming conventions, and code documentation.<br>
      2. Version Control Systems (VCS): Explore the fundamentals of using Git or other VCS tools effectively, including branching strategies, resolving merge conflicts, and collaborating with teams.<br>
      3. Software Architecture Design: Discuss principles of software architecture, such as microservices, monolithic architectures, and design patterns, and how to make informed architectural decisions.<br>
      4. Performance Optimization: Cover strategies for optimizing code performance, including profiling, identifying bottlenecks, and implementing optimizations without sacrificing code readability.  <br>
      5. Security Practices in Development: Review common security vulnerabilities, such as injection attacks, cross-site scripting (XSS), and how to implement secure coding practices to mitigate risks.<br>
      6. Testing Strategies: Explore different testing methodologies, such as unit testing, integration testing, and end-to-end testing, and how to incorporate them into the development process effectively.<br>
      7. Continuous Integration/Continuous Deployment (CI/CD): Discuss the importance of CI/CD pipelines in software development, setting up automated builds, tests, and deployments, and integrating them into the development workflow.<br>
      8. Scalability and Performance :Examine techniques for designing scalable and high-performance systems, including load balancing, caching strategies, and horizontal/vertical scaling.<br>
      9. Cloud Computing Technologies :such as Infrastructure as a Service (IaaS), Platform as a Service (PaaS), and Serverless computing, and how to leverage cloud services effectively in development projects.<br>
      10. Emerging Technologies and Trends: Stay updated on the latest technologies and trends in the tech industry, such as artificial intelligence, machine learning, blockchain, and discuss their potential applications in software development projects.
  network:
    - linkedin: https://www.linkedin.com/in/hersi-kopani

- name: Ying Liu
  disabled: false
  sort: 10
  hours: 2
  position: Head of AI, R&D TG0
  type: long-term
  index: 11
  location: London
  bio: |
    I have a Ph.D in Physics and 4-years experience working in the field of machine learning. I published 4 papers and 2 under submission. My expertise sits in few-shot learning, CNN, Diffusion model and transformers with model architecture building using TensorFlow and PyTorch.
  image: assets/images/mentors/ying_liu.jpg
  languages: English
  skills:
    experience: 4-5 Years
    years: 5
    mentee: Motivated individuals who are eager to learn the algorithms of Machine Learning
    areas:
      - Machine Learning
      - Data Science
      - Data Engineering
    languages: Python
    focus:
      - Grow from beginner to mid-level
      - Switch career to IT
    extra: Software Development, Machine Learning Algorithm, Resume Review, Preparation for The Technical Interview.
  network:
    - linkedin: https://www.linkedin.com/in/yingliu-data/

- name: Adegbenga Agoro
  disabled: false
  sort: 200
  hours: 4
  position: CTO, ZeroComplex AI
  type: both
  index: 12
  location: Dudley, UK
  bio: |
    I am an experienced Software Engineering professional with more than 20 years of expertise in developing software systems across a broad spectrum, ranging from small-scale applications to extensive enterprise infrastructure platforms. My passion lies in teaching software engineering through a humanistic lens, emphasizing user experience while firmly adhering to the fundamental principles of core software engineering.
  image: assets/images/mentors/adegbenga_agoro.jpg
  languages: English
  availability: [ 5, 6 ]
  skills:
    experience: 16+ Years
    years: 16
    mentee: I am keen on collaborating with mentees eager to enhance their programming capabilities, specifically those aiming to transition from foundational coding skills towards mastering system design and architecture.
    areas:
      - Backend Developer
      - Engineering management
      - Security
      - QA
      - Site Reliability Engineering
    languages: JavaScript, Python
    focus:
      - Grow from beginner to mid-level
      - Grow from mid-level to senior-level
      - Grow beyond senior level
      - Switch career to IT
    extra: System Design & Architecture, Optimal Database Design, How to work and think within an engineering team, User Psychology
  network:
    - linkedin: https://www.linkedin.com/in/adegbengaagoro

- name: Ana Nogal
  disabled: false
  sort: 200
  hours: 2
  position: Senior iOS Developer, Novoda
  type: both
  index: 13
  location: Barcelona, Spain
  bio: |
    I'm a senior iOS developer with ten years of business experience and over 25 years in software development. I spent the first 15 years working as a back-end developer in .NET and Java, but I fell in love when I discovered Mobile development. I am passionate about the quality and maintainability of the application's code and architecture.
    I have already lived in some European cities, such as Lisbon, Madrid, Barcelona and London. This allowed me to work in different cultures and dynamics, further increasing my ability to connect, communicate and grow. I love giving back to the community, so I started collaborating with DevPass, helping guide newcomers. I'm also a mentor at MentoCruise, for those who want a more professional follow-up.
  image: assets/images/mentors/ana_nogal.jpg
  languages: English, Spanish, Portuguese
  availability: [ 5 ]
  skills:
    experience: 16+ Years
    years: 16
    mentee: Well, I like to help essentially. I have had mentees that needed more a hands on, pair-programming with them, and others that orientation was enough. I'm ok with both scenarios.
    areas:
      - iOS
      - Fullstack Developer
      - Android
    languages: Swift, Kotlin, Javascript, C#
    focus:
      - Grow from beginner to mid-level
      - Grow from mid-level to senior-level
      - Switch career to IT
    extra: TDD, Clean code, Refactoring, Team dynamics, Mock interview, PR reviews, Code Principles
  network:
    - linkedin: https://www.linkedin.com/in/ananogal
    - twitter: https://twitter.com/anainogal
    - website: https://ananogal.com

- name: Monal Sanghvi
  disabled: false
  matched: false
  sort: 100
  hours: 2
  type: both
  index: 14
  position: Senior Engineering Manager, Zoa
  bio: 13 years in software development, I've been lucky to grow my career from being a full stack developer to architect, then as a manager, and manager of managers. I love building software products. I have experience in FinTech (global investment banks), a bay area head quartered scale up and a UK based startup. I enjoy coaching cross-functional, product development teams and developing technical leaders.
  image: assets/images/mentors/monal_sanghvi.png
  location: London, UK
  languages: English
  availability: [ 5 ]
  skills:
    experience: 10-15 years
    years: 15
    areas:
      - Engineering management
      - Product Management
      - Fullstack Developer
      - DevOps
      - Distributed Systems
    languages: Java, JavaScript
    focus:
      - Grow from mid-level to senior-level
      - Grow beyond senior level
      - Switch from IC to management position
    mentee: My ideal mentee would be ambitious, people oriented and ok with tough love
    extra: Understanding engineering management and product management, Staying technical as a manager, Strategic thinking and technical leadership
  network:
    - linkedin: https://www.linkedin.com/in/monalsanghvi/

- name: Kaylyn Van Norstrand
  disabled: false
  sort: 100
  hours: 4
  position: Software Engineer
  type: both
  index: 15
  location: Rochester, NY (USA)
  bio: |
    8 years of experience in front end development in Angular, Head of many projects in UI and trained multiple developers.
  image: assets/images/mentors/kaylyn_van_norstrand.jpg
  languages: English
  availability: [ 5 ]
  skills:
    experience: 7-10 Years
    years: 10
    mentee: Someone new to the tech world
    areas:
      - Frontend Developer
      - Fullstack Developer
      - Backend Developer
      - Project Management
      - QA
    languages: JavaScript, Java
    focus:
      - Switch career to IT
      - Grow from beginner to mid-level
      - Grow from mid-level to senior-level
      - Change specialisation within IT
      - Switch from IC to management position
    extra: Software Development Strategies
  network:
    - linkedin: https://www.linkedin.com/in/kaylynvannorstrand/

- name: Ceri Shaw
  disabled: false
  sort: 10
  hours: 3
  position: Fractional CTO, Thistle Labs
  type: long-term
  index: 16
  location: Edinburgh, UK
  bio: |
    I have 20+ years experience in tech, starting as a hands-on developer, manager and leader. I also have experience in product management. I've worked in a variety of languages including JS, Python, Java, Ruby and C#. I currently work supporting start-ups and small businesses with technical strategy.
  image: assets/images/mentors/ceri_shaw.jpg
  languages: English
  skills:
    experience: 16+ Years
    years: 16
    mentee: Someone who is really interested in growing their career to a more senior level
    areas:
      - Engineering management
      - Product management
      - Project Management
      - Data Engineering
      - Fullstack Developer
    languages: JavaScript, Python
    focus:
      - Grow from mid-level to senior-level
      - Switch from IC to management position
      - Grow beyond senior-level
      - Grow from beginner to mid-level
      - Switch career to IT
    extra: Technical Strategy, Engineering Culture, Engineering Process, People Management, Start-up life, Running a Business
  network:
    - linkedin: https://www.linkedin.com/in/ceri-shaw/

- name: Minsang Kim
  disabled: false
  sort: 100
  hours: 4
  position: CTO/Co-founder (previously Machine Learning Scientist at Amazon), Radiant AI
  type: both
  index: 17
  location: London
  bio: Hi! My name is Min, I’m a kiwi, and I am a senior Machine Learning / Full-stack Software Engineer of 7 years experience who has worked in a wide range of work environments including a FAANG, a Unicorn, a small startup, and most recently my own startup. From my experience, I’ve seen time and time again how the skewed gender ratio in tech negatively impacts everything we do in tech, and what we build. To combat this, I have mentored with WomenWhoCode before, and I have taught a few courses with CodeFirstGirls before. I would like to continue supporting more women to get into tech industry and moreover succeed in the industry until we have truly achieved gender equality and equity in the tech industry.
  image: assets/images/mentors/minsang_kim.jpg
  languages: English
  availability: [ 5 ]
  skills:
    experience: 5-7 Years
    years: 7
    mentee: Someone who is open minded, open to learn, LGBTQ+ friendly, inexperienced is OK!
    areas:
      - Machine Learning
      - Fullstack Developer
      - Data Science
      - Backend Developer
      - Security
    languages: Python, JavaScript, Rust
    focus:
      - Grow from beginner to mid-level
      - Switch career to IT
      - Change specialisation within IT
    extra: Anything they’d like to discuss! Here are some examples if they may be helpful; how to get into tech, how to climb up the ladder in tech, how to learn new languages / skills, how to leverage LLMs (chatGPT) to their advantage, guidance around starting and completing a personal hobby project that can lead to a job offer, culture in tech industry, setting boundaries in tech industry
  network:
    - linkedin: https://www.linkedin.com/in/minsangkim142/

- name: Kirthikka Devi Venkataram
  disabled: false
  sort: 10
  hours: 2
  position: Lead, Women Who Code Data Science
  type: long-term
  index: 18
  location: India, Coimbatore
  bio: |
    I am Kirthikka Devi Venkataram, an experienced Manager who has launched embedded system products for 10 years, working for B2B segments leveraging design thinking, resulting in the product's growth and increasing revenue. I have enhanced the system's product features while practicing Scrum and Agile methodologies working in cutting-edge technologies. There has been a keen dissection of business outcomes, engineering design, and empathizing with customers in my career journey. Out of my work, I took organization focused prospects tours, which awarded me presenting the business unit's technical expertise towards acquiring more projects. I work towards empowering women working in external forums and offer mentorship.
  image: assets/images/mentors/kirthikka_devi_venkataram.jpg
  languages: English
  skills:
    experience: 10-15 Years
    years: 15
    mentee: I look for an individual who is interested in enhancing her career structured by the step by step approach provided to her. Interested and passionate about growing skills specific to Tech industry. Individual interested in transition to Management.
    areas:
      - Product Management
      - Data Science
      - Engineering management
      - Project Management
      - Machine Learning
    languages: C, Python
    focus:
      - Grow from beginner to mid-level
      - Switch from IC to management position
      - Grow from mid-level to senior-level
      - Switch career to IT
      - Change specialisation within IT
    extra: Resume Review, Prepare for interview, Product Management, Transition into Tech.
  network:
    - linkedin: https://www.linkedin.com/in/kirthikka-devi-v
    - Medium: https://medium.com/@rithik18

- name: Mona Ahluwalia
  disabled: false
  sort: 100
  hours: 3
  position:  Talent Director, Chapter 2 
  type: ad-hoc
  index: 19
  location: London, UK
  bio: |
    I'm a Recruitment professional and start-up scaling specialist. I can help mentees with the soft-skills development to really make impact in their role and in the workplace.
  image: assets/images/mentors/mona_ahluwalia.jpg
  languages: English
  availability: [ 5 ]
  skills:
    experience: 5-7 Years
    years: 7
    mentee: I can help with all soft-skills related coaching
    areas:
      - 
    languages: 
    focus:
      - Switch from IC to management position
    extra: Resume review, emotional intelligence, communication, interviewing
  network:
    - linkedin: https://www.linkedin.com/in/mona-ahluwalia-certrp-7754767a/

- name: Andrew King 
  disabled: false
  sort: 10
  hours: 4
  position:  DevOps Engineer, DRW
  type: long-term
  index: 20
  location: Yorkshire, UK
  bio: |
    Over 30 years in commercial IT, 40 years of coding experience, 20 years in financial firms. Know how to manage, manage up, team building, finding team fit. Many years of experience interviewing (on both side of the table).
  image: assets/images/mentors/andrew_king.jpeg
  languages: English
  skills:
    experience: 16+ years
    years: 16
    mentee: Someone who wants to engage in meaningful and useful conversations
    areas:
      - Site Reliability Engineering
      - Engineering management
      - Distributed systems
      - Security
      - Data Science
      - Grow from mid-level to senior-level
      - Switch from IC to a management position
      - Change specialisation within IT
      - Grow beyond senior level
    languages: C, Go, Python, JavaScript
    focus:
      - Grow from beginner to mid-level
    extra: Systems design for reliability and risk minimisation. SDLC in practice with CI/CD in production. Interview techniques. When to fix, vs. when to seek a change.
  network:
    - linkedin: https://www.linkedin.com/in/andrewkingit/
    
- name: Adeola Adekoyejo
  disabled: false
  sort: 100
  hours: 3
  position:  Full stack Engineer
  type: ad-hoc
  index: 21
  location: London, UK
  bio: |
    I am Frontend engineer with 4years of experience. I have had opportunities of working with several companies and building sustainable products for them. I am very keen to solving problems and helping people as well
  image: assets/images/mentors/adeola_adekoyejo.jpg
  languages: English
  availability: [ 5 ]
  skills:
      experience: 4-5 years
      years: 5
      mentee: You don’t have to know so much as long as you are willing to learn and do the work from your end
      areas:
        - Frontend Developer
        - Engineering management
        - Backend Developer
        - Switch career to IT
      languages: Python, JavaScript
      focus:
        - Grow from beginner to mid-level
      extra: Frontend interview prep, technical writing, system design, web accessibility, testing
  network:
    - linkedin: https://www.linkedin.com/in/adeola-adekoyejo-405799115?trk=contact-info
    
- name: Anastasia
  disabled: false
  sort: 200
  hours: 5
  position: QA Specialist and Mentor, Trivago
  type: both
  index: 22
  location: Düsseldorf, Germany
  bio: |
    ISQB-TM and ISTQB-TA certified manual and automated tester for frontend and backend teams for the last ten years; a degree in Computer Engineering; lector and author of the IT school's QA Basic and QA Pro courses; survived in an abroad company and now hold interviews there.
  image: assets/images/mentors/anastasia.jpeg
  languages: English, Ukrainian, Russian
  availability: [ 5 ]
  skills:
    experience: 7-10 years
    years: 10
    mentee: Sometimes you understand you need a change but need a veiw from another perspective, because we don't know what we don't know. I'm looking for a proactive individual, who wants a change, ready to apply, open to share and exchange.
    areas:
      - QA
      - Project Management
      - Product Management
      - Switch career to IT
      - Grow from beginner to mid-level
      - Grow from mid-level to senior-level
    languages: Java, Javascript
    focus:
      - Change specialisation within IT
    extra: | 
      Resume Review, Preparation for the Interviews, Career development and job search in Germany, QA management: tools and process organization in the product company.
  network:
    - linkedin: https://www.linkedin.com/in/qa-anastasia

- name: Nonna Shakhova
  disabled: false
  sort: 200
  hours: 4
  position: Data Engineer, Kindred Group
  type: both
  index: 23
  location: London, UK
  bio: |
    Experienced Data Engineer with over 7 years experience in SQL, Python, AWS and BigQuery. Focus on ETL processes and data pipelines for reliable and high quality data. Currently working on data modelling and data catalogue solutions.
  image: assets/images/mentors/nonna_shakhova.jpg
  languages: English, Russian
  availability: [ 5 ]
  skills:
    experience: 7-10 years
    years: 10
    mentee: Return to work after maternity leave
    areas:
      - Project Management
      - Data Science
      - Grow from beginner to mid-level
      - Switch career to IT
    languages: Python
    focus:
      - Change specialisation within IT
    extra: Data Engineering, Data modeling and design, CV Review, Career advice
  network:
    - linkedin: https://www.linkedin.com/in/nonna-shakhova/

- name: Sakirat Kehinde Usman
  disabled: false
  sort: 10
  hours: 5
  position: Frontend Development Trainer, Niyo Group Ltd
  type: long-term
  index: 24
  location: Manchester, England
  bio: |
    I am a frontend engineer with over 3 years of experience in frontend development. I am excellent at building user interfaces and bringing web functionalities to life. I have worked on various projects ranging from fintech to agriculture. 
  image: assets/images/mentors/sakirat_kehinde_usman.jpg
  languages: English
  skills:
    experience: 4-5 years
    years: 5
    mentee: I am looking for a mentee who is enthusiastic and curious in learning new things.
    areas:
      - Frontend Developer
      - Business Analysis
      - Data Science
      - Backend Developer
      - Grow from beginner to mid-level
    languages: JavaScript, Python
    focus:
      - Switch career to IT
    extra: HTML, CSS, JavaScript, React, Redux, Resume Review, Thinking in React, Interview Preparation
  network:
    - linkedin: https://linkedin.com/in/sakirat-Kehinde-usman-3a4600117

- name: Tvisha Dholakia
  disabled: false
  sort: 200
  hours: 5
  position: Co-founder and CBO, apibanking.com
  type: both
  index: 25
  location: London, UK
  bio: |
    I'm a co-founder, building in the open banking and developer experience space. apibanking.com is young - for ~2.5 years, we have been developing tech offerings in the financial services space, to solve the friction at the point of integration between traditional banks and the fintech ecosystem. I pursued my undergraduate coursework in Mathematics and Computer Science, and since then, I've spent 5+ years in enterprise technology as a developer as well as a business leader building scale products, and another 5+ years in business building, including product strategy, private equity and venture investments for tech-first players. I have mentored startup founders on product scaling, new market opportunities and fundraising. I'm also exploring angel investing, focusing on next-gen software tech startups.
  image: assets/images/mentors/tvisha_dholakia.jpg
  languages: English
  availability: [ 5 ]
  skills:
    experience: 7-10 years
    years: 10
    mentee: I want to work on unlocking potential for people, as mentors and coaches have done for me - help my mentees analyze their ambitions, explore their true capabilities and get equipped with the necessary resources and skills to realize their dreams.
    areas:
      - Product Management
      - Project Management
      - Business Analysis
      - Data Science
      - Engineering management
      - Switch from IC to management position
      - Grow beyond senior level
      - Grow from mid-level to senior-level
      - Change specialisation within IT
    languages: Java, Python, JavaScript
    focus:
      - Switch career to IT
    extra: Resume review, Career transitions, Leadership in technology
  network:
    - linkedin: https://www.linkedin.com/in/tvisha/
    - twitter: https://twitter.com/_tvisha_
    - website: https://apibanking.substack.com/

- name: Sahana Venkatesh
  disabled: false
  sort: 10
  hours: 2
  position: Machine learning Engineer, JLR
  type: long-term
  index: 26
  location: London, UK
  bio: |
    I hold Masters degree in Electrical Engineering specializing in Datascience. I have worked in tech startups and automotive company. I have have given a lot of interviews and learned through my failures that preparation and practice are the key and I would like to help someone else.
  image: assets/images/mentors/sahana_venkatesh.jpg
  languages: English
  skills:
    experience: 5-7 years
    years: 7
    mentee: Anyone looking for Mock Interview guidance
    areas:
      - Machine Learning
      - Data Science
      - Backend Developer
      - Distributed Systems
      - Project Management
      - Switch career to IT
      - Grow from beginner to mid-level
      - Change specialisation within IT
      - Grow from mid-level to senior-level
    languages: Python
    focus:
      - Switch from IC to management position
    extra: Preparation for Technical interviews, Project review
  network:
    - linkedin: https://www.linkedin.com/in/sahana-venkatesh/


- name: Agrin Hilmkil
  disabled: false
  matched: true
  sort: 10
  hours: 4
  position: Senior Research Engineer, Microsoft Research
  type: long-term
  index: 27
  location: London, UK
  bio: Research engineer in DL since 2017 in both start-ups and big tech. I'm particularly interested in generative models, NLP and have enjoyed scaling up training and deployments efficiently. Recently moved to London from Stockholm, Sweden, and having mentored previously I'm looking for ways to contribute here as well.
  image: assets/images/mentors/agrin_hilmkil.jpg
  languages: English
  skills:
    experience: 5-7 Years
    years: 7
    mentee: Motivated individuals who are eager to grow. I'm happy to provide both technical guidance and advice on how to build their careers.
    areas:
      - Machine Learning
      - Data Science
      - Backend Developer
    languages: Python
    focus:
      - Grow from beginner to mid-level
      - Grow from mid-level to senior-level
      - Change specialisation within IT
      - Switch career to IT
    extra: Machine learning projects, Scaling up Deep Learning, Software Development, Building a career in Tech
  network:
    - linkedin: https://www.linkedin.com/in/agrinhilmkil/

- name: Jenny Johnson
  disabled: false
  sort: 100
  matched: true
  hours: 2
  position: Senior Software Engineer, Isla Healthcare
  type: both
  index: 28
  location: London
  bio: I have 9+ years of software development experience across start-ups, corporates, and non-profits. I currently work at Islacare, a healthcare startup, with primary focus on front-end development. I career switched into software development and now have been working longer in this field than anything else. I am passionate about diversifying STEM and helping people transition into tech.
  image: assets/images/mentors/jenny_johnson.jpeg
  languages: English
  availability: [ 5 ]
  skills:
    experience: 7-10 Years
    years: 10
    mentee: Driven, ready to learn, and has grit
    areas:
      - Frontend Developer
      - Fullstack Developer
      - Engineering management
    languages: JavaScript, Java
    focus:
      - Grow from beginner to mid-level
      - Switch career to IT
      - Grow from mid-level to senior-level
    extra: UI development, leveling-up, career switching
  network:
    - linkedin: https://www.linkedin.com/in/jjohnson001

- name: Shailaja Koppu
  disabled: false
  matched: false
  hours: 2
  position: Principal software engineer, Apple
  sort: 10
  type: long-term
  index: 29
  location: United Kingdom, London
  bio: 18 years of experience in developing highly scalable distributed systems, majorly in data storage systems and fintech domains. Experience driving projects and leading teams
  image: assets/images/mentors/shailaja_koppu.svg
  languages: English
  availability: []
  skills:
    experience: 16+ Years
    years: 16
    mentee: Career growth, establishing connections and influencing in the org, managing work life balance, interview preparation for senior roles
    areas:
      - Distributed Systems
      - Backend Developer
      - Engineering management
      - Fullstack Developer
      - Data Engineering
    languages: C, Java, C++
    focus:
      - Switch from IC to management position
      - Grow from beginner to mid-level
      - Grow from mid-level to senior-level
      - Grow beyond senior level
    extra: Preparation for system design interviews, resume review, influencing teams, driving projects end to end, designing complex distributed systems
  network:
    - linkedin: https://uk.linkedin.com/in/shailajakoppu

- name: Claudia Lee
  disabled: false
  matched: true
  sort: 10
  hours: 2
  position: Backend Java Software Engineer, Lloyds Banking Group
  type: long-term
  index: 30
  location: London, United Kingdom
  bio: |
    I have around 3 years of experience in IT. I am currently working as a Backend Java Software Engineer (Java, Spring, Kafka). Previously I worked as a data analyst (Python, SQL, Power BI) and graduated from Accounting and Finance.
  image: assets/images/mentors/claudia_lee.jpg
  languages: English
  skills:
    experience: 1-2 Years
    years: 2
    mentee: Someone who's still new to the industry and would either like to get into tech or grow from beginner to mid.
    areas:
      - Backend Developer
    languages: Java
    focus:
      - Switch career to IT
      - Grow from beginner to mid-level
    extra: Resume review; Agile Methodologies; Introduction to Java, Spring Framework and Kafka; SQL; OOP; Software Development Lifecycle.
  network:
    - linkedin: https://www.linkedin.com/in/claudialsm/

- name: Bryan Boreham
  disabled: false
  hours: 4
  sort: 200
  type: ad-hoc
  index: 31
  position: Distinguished Engineer, Grafana Labs
  bio: |
    I've done a lot of mentoring, and am keen to continue, to help more people and especially women progress in the industry. I've worked in technology for 40 years, about half in startups and half in giant banks. I'm currently an individual contributor, but have managed teams and departments, so have a perspective on both those careers. I am active in the Open Source world and as a conference speaker.
  image: assets/images/mentors/bryan_boreham.jpeg
  location: London, UK
  languages: English
  availability: [ 5 , 6 ]
  skills:
    experience: 16+ Years
    years: 16
    areas:
      - Backend Developer
      - Site Reliability
      - Engineering
      - Engineering management
      - Distributed Systems
      - DevOps
    languages: Go, C++, C, Java, C#
    focus:
      - Grow from mid-level to senior-level
      - Grow beyond senior level
      - Switch from IC to management position
      - Grow from beginner to mid-level
      - Change specialisation within IT
    mentee: Someone looking to advance their career, who needs advice either on navigating organisations or on understanding techology.
    extra: Software Engineering, SRE, Leadership, Technical Interviews, Communication, Presentation Skills, Kubernetes, CV Review.
  network:
    - linkedin: https://www.linkedin.com/in/bryanboreham
    - twitter: https://twitter.com/bboreham

- name: Liliia Rafikova
  disabled: false
  matched: false
  sort: 10
  hours: 5
  type: both
  index: 32
  position: Software Engineer, Amazon
  bio: |
    I'm a seasoned backend software engineer with over 8 years of hands-on experience specializing in cloud technologies. My expertise lies in JVM languages, and I've expanded my skill set to include proficiency in C++ and Rust. My background in data structures and algorithms, coupled with extensive work in developing distributed systems at massive scales, equips me with the tools to tackle complex technical challenges effectively. I'm deeply passionate about delving into the intricacies of low-level programming and optimizing operational systems for peak performance. Would love to see more women in tech.
  image: assets/images/mentors/liliia_rafikova.png
  location: London, UK
  languages: English, Russian
  availability: []
  skills:
    experience: 10-15 Years
    years: 15
    areas:
      - Backend Developer
      - Distributed Systems
      - Site Reliability Engineering
    languages: Java, Rust, C, C++, Kotlin
    focus:
      - Grow from beginner to mid-level
      - Grow from mid-level to senior-level
    mentee: |
      Any will work. I'm actually single mother too.
    extra: |
      Software Development Strategies, Resume Review, Preparation for The Technical Interview
  network:
    - linkedin: https://www.linkedin.com/in/liliia-rafikova-635328104/
<<<<<<< HEAD
    
- name: Avraham Poupko
  disabled: false
  matched: false
  sort: 100
  hours: 2
  type: ad-hoc
  index: 33
  location: Israel
  position: Head of Product Planning, Toga Networks
  bio: |
    I have been teaching and mentoring software designers and architects for close to twenty years.
  image: 'assets/images/mentors/avraham_poupko.jpg'
  languages: English, Hebrew
  availability: [6,7]
  skills:
    experience: 16+ Years
    years: 16
    mentee: |
      Someone with drive that feels that with some encouragement and direction that will maximise their potential
    areas:
    - Engineering management
    - Security
    - Business Analysis
    - Product Management
    - Distributed Systems
    languages: C++, C++, C, Java, C#
    focus:
    - Grow beyond senior level
    - Grow from mid-level to senior-level
    - Switch from IC to management position
    - Grow from beginner to mid-level
    - Change specialisation within IT
    extra: |
      Software Design. Cloud Migration. Writing an article. Presenting at a meeting or conference. Architecture decisions. Career Navigation. Negotiating a promotion or career change
  network:
  - linkedin: https://www.linkedin.com/in/avrahampoupko/
  - twitter: https://twitter.com/apoupko

- name: Safiye Ipek
  disabled: false
  matched: false
  sort: 100
  hours: 2
  type: ad-hoc
  index: 34
  location: London,UK
  position: Software QA Engineer, Self Employed - SI Engineering LTD - But currently
    work for HM Land registry as a contractor
  bio: |
    I am a Software Quality Assurance Engineer with a strong commitment to mentoring and contributing to the Women Coding Community. With over four years of experience, I have perfected my expertise in automation tools to ensure flawless project deliveries. My dedication to promoting transparent communication and fostering strong teamwork sets me apart. As your mentor, I am committed to providing invaluable insights, best practices, and unwavering support as you navigate the dynamic field of software testing, including testing strategies and the latest industry trends.
  image: 'assets/images/mentors/safiye_ipek.jpg'
  languages: English, Turkish
  availability: [6,7]
  skills:
    experience: 4-5 Years
    years: 5
    mentee: |
      I'm seeking mentees who are enthusiastic about software testing and eager to expand their knowledge and skills in the field. Whether you're just starting out or already have some experience, I'm here to support your growth and development. I value curiosity, dedication, and a proactive attitude towards learning. If you're passionate about software quality and committed to honing your craft, I'm excited to work with you and help you achieve your goals in the world of testing.
    areas:
    - QA
    languages: Java, Javascript, Ruby, Python
    focus:
    - Switch career to IT
    extra: |
      Software Testing 
      Manual Testing 
      Automation Testing 
      Resume Review
  network:
  - linkedin: https://www.linkedin.com/in/safiye-ipek/
  - github: https://github.com/S-ipk

- name: Bomee Ryu
  disabled: false
  matched: false
  sort: 100
  hours: 3
  type: both
  index: 35
  location: London
  position: Android Developer, Sky UK
  bio: |
    I am an android developer with over 6 years of experience. I have experienced projects that even couldn't come out to the world but also experienced huge projects had 1M+ daily active users. If you want to learn something about a whole life cycle of Android development projects, I can help you and walk through with you.
  image: 'assets/images/mentors/bomee_ryu.jpg'
  languages: English, Korean
  availability: [6,7]
  skills:
    experience: 5-7 Years
    years: 7
    mentee: |
      I am looking for mentees who are interested in Android Development. I can mentor Kotlin and Java as well. But I would recommend mentees to come with a basic background knowledge of OOP and mobile development to have insightful mentorship sessions.
    areas:
    - Android
    - Engineering management
    languages: Kotlin, Java
    focus:
    - Grow from beginner to mid-level
    - Change specialisation within IT
    extra: |
      Code Review, Learning Android development, Learning OOP languages, Flutter, Software architecture
  network:
  - linkedin: https://www.linkedin.com/in/bomeeryu/
=======

- name: Monique Grinstein
  disabled: false
  sort: 100
  hours: 2
  position: Software Engineer, The LEGO Group
  type: ad-hoc
  index: 33
  location: London, UK
  bio: |
    I work mainly with Backend and AWS. I am keen to help people start their journey in Software Engineering and Cloud Computing. I can share some knowledge from the industry, help you review your CV to apply for a job, and anything else around that. If you’re looking to get AWS certified, I could also help you come up with a study plan, and share tips and study materials. I currently hold two certifications: Cloud Practitioner & Solutions Architect - Associate.
  image: assets/images/mentors/monique_grinstein.jpeg
  languages: English, Portuguese, French
  availability: [ 6 , 7 ]
  skills:
    experience: 4-5 Years
    years: 5
    mentee: Someone who’s starting on their Software Engineering journey.
    areas:
      - Backend Developer
      - Fullstack Developer
    languages: Javascript, Python, Go
    focus:
      - Grow from beginner to mid-level
      - Switch career to IT
      - Change specialisation within IT
    extra: CV Review, Getting AWS Certified, Clean Code Practices, Starting Your Career in STEM, Grow from Beginner to Mid-level
  network: 
    - linkedin: https://www.linkedin.com/in/moniquegrinstein/
>>>>>>> 078ad840
<|MERGE_RESOLUTION|>--- conflicted
+++ resolved
@@ -1009,7 +1009,7 @@
   image: assets/images/mentors/liliia_rafikova.png
   location: London, UK
   languages: English, Russian
-  availability: []
+  availability: [ 6, 7 ]
   skills:
     experience: 10-15 Years
     years: 15
@@ -1027,7 +1027,6 @@
       Software Development Strategies, Resume Review, Preparation for The Technical Interview
   network:
     - linkedin: https://www.linkedin.com/in/liliia-rafikova-635328104/
-<<<<<<< HEAD
     
 - name: Avraham Poupko
   disabled: false
@@ -1042,7 +1041,7 @@
     I have been teaching and mentoring software designers and architects for close to twenty years.
   image: 'assets/images/mentors/avraham_poupko.jpg'
   languages: English, Hebrew
-  availability: [6,7]
+  availability: [ 6, 7 ]
   skills:
     experience: 16+ Years
     years: 16
@@ -1114,7 +1113,7 @@
     I am an android developer with over 6 years of experience. I have experienced projects that even couldn't come out to the world but also experienced huge projects had 1M+ daily active users. If you want to learn something about a whole life cycle of Android development projects, I can help you and walk through with you.
   image: 'assets/images/mentors/bomee_ryu.jpg'
   languages: English, Korean
-  availability: [6,7]
+  availability: [ 6, 7 ]
   skills:
     experience: 5-7 Years
     years: 7
@@ -1131,7 +1130,6 @@
       Code Review, Learning Android development, Learning OOP languages, Flutter, Software architecture
   network:
   - linkedin: https://www.linkedin.com/in/bomeeryu/
-=======
 
 - name: Monique Grinstein
   disabled: false
@@ -1139,7 +1137,7 @@
   hours: 2
   position: Software Engineer, The LEGO Group
   type: ad-hoc
-  index: 33
+  index: 36
   location: London, UK
   bio: |
     I work mainly with Backend and AWS. I am keen to help people start their journey in Software Engineering and Cloud Computing. I can share some knowledge from the industry, help you review your CV to apply for a job, and anything else around that. If you’re looking to get AWS certified, I could also help you come up with a study plan, and share tips and study materials. I currently hold two certifications: Cloud Practitioner & Solutions Architect - Associate.
@@ -1161,4 +1159,3 @@
     extra: CV Review, Getting AWS Certified, Clean Code Practices, Starting Your Career in STEM, Grow from Beginner to Mid-level
   network: 
     - linkedin: https://www.linkedin.com/in/moniquegrinstein/
->>>>>>> 078ad840
