--- conflicted
+++ resolved
@@ -1728,7 +1728,6 @@
     extra: |
       AI/ ML concepts, Resume review, technical interview
   network:
-<<<<<<< HEAD
   - linkedin: https://www.linkedin.com/in/prabha-venkatesh-t
 
 - name: Lulu Cao
@@ -1763,6 +1762,4 @@
   network:
   - linkedin: https://www.linkedin.com/in/lulu-cao/
   - medium: https://medium.com/@lcao_5526
-=======
-  - linkedin: https://www.linkedin.com/in/prabha-venkatesh-t
->>>>>>> e485bc89
+
