- name: Eleonora Belova
  disabled: false
  sort: 10
  hours: 5
  position: Test Automation Engineer, IBM Security
  type: both
  index: 1
  location: Amsterdam, the Netherlands
  bio: |
    I am a dedicated Test Automation Engineer with a passion for ensuring software quality. To me, testing is way more than just identifying bugs and flaws; it’s about viewing processes and products through the lens of the end user. My expertise includes UI test automation, particularly with Playwright, and API test automation using tools like Postman and PactumJS. <br>
    Beyond the technical part, I am interested in exploring different aspects in team communication, cross-cultural collaboration and contributing to professional communities through volunteering. I find immense joy in sharing my insights through articles and engaging in meaningful discussions with peers.<br>
    Moreover, I am eager to help individuals start their journey in software testing. I can share industry knowledge, assist in reviewing your CV, and provide guidance on various related topics.
  image: assets/images/mentors/eleonora_belova.jpeg
  languages: English
  availability: []
  skills:
    experience: 2-4 years
    years: 4
    areas:
      - Quality Assurance
    mentee: I would love to connect with an open-minded engineer who is eager to learn and explore new aspects of software testing and progress in their career. I also welcome individuals transitioning from other fields to software testing and can provide guidance, support, and valuable resources to ensure a smooth transition.
    languages: Python, Javascript, Typescript
    focus:
      - Switch career to IT
      - Grow from beginner to mid-level
      - Grow from mid-level to senior-level
      - Change specialisation within IT
    extra: Test Automation, Code Review, Exploratory Testing, Web Testing (Manual & Automation), API Testing (Postman, PactumJS), ISTQB Certification Preparation guidelines (Foundation Level and Test Automation Engineer), Starting career in IT, CV Review, Preparation for the Interview, Career Advice.
  network:
    - linkedin: https://www.linkedin.com/in/eleonora-belova-7069baa5/
    - github: https://github.com/nora-weisser
    - website: https://noraweisser.com/

- name: Rajani Rao
  disabled: false
  matched: false
  sort: 200
  num_mentee: 3
  hours: 5
  type: both
  index: 2
  position: CTO/Principal Technologist, WInvest/AVEVA
  bio: |
    Rajani Rao is a Principal Technologist at AVEVA, designing scalable, web and IoT solutions in the Cloud with over two decades of experience in computing. Outside of her profession, she is a mother of two girls and an advocate for women in tech. As a dynamic speaker and panelist, Rajani shares insights on technology, engineering, and female leadership. She holds an advisory role at Pixuate, a female-led AI and Machine Learning startup. Rajani extends her leadership as Director at WomenWhoCode London, fostering technical skill-building and career progression. She serves as a fractional CTO at WInvest, committed to an inclusive financial ecosystem using AI. Rajani's vision is to shape an inclusive, innovative global tech landscape.
  image: assets/images/mentors/rajani_rao.jpeg
  location: Cambridge, UK
  languages: English
  availability: [5, 6, 7, 8, 9, 10, 11]
  skills:
    experience: 16+ years
    years: 16
    areas:
      - Distributed Systems
      - DevOps
      - Fullstack Developer
      - Backend Developer
      - Frontend Developer
    languages: C#, C++, C, Java, Python
    focus:
      - Grow beyond senior level
      - Grow from mid-level to senior-level
      - Grow from beginner to mid-level
      - Switch career to IT
      - Switch from IC to management position
    mentee: Executive mindset
    extra: Anything Software Engineering
  network:
    - linkedin: https://www.linkedin.com/in/rajaniraog/

- name: Adriana Zencke Zimmermann
  disabled: false
  matched: false
  sort: 100
  num_mentee: 1
  hours: 2
  bio: |
    I am a mother, a wife, and a Software Engineer. I graduated in Computer Science and have over 14 years of experience working in tech companies in Brazil, Germany, and Spain. As Backend Engineer, I found this to be my passion which I focused on in the last six years of my career. I am always excited to help others, and my goal is to empower women and support them with the difficulties I had as an engineer, and I still have from time to time.
  position: Senior Software Engineer
  image: assets/images/mentors/adriana_zencke.jpeg
  location: València, Spain
  type: both
  index: 3
  languages: Portuguese, English
  availability: [9, 10, 11]
  skills:
    experience: 10-15 years
    years: 15
    areas:
      - Backend Developer
      - Distributed Systems
      - Fullstack Developer
      - QA
      - Frontend Developer
    languages: Java, Javascript, Kotlin
    focus:
      - Grow from mid-level to senior-level
      - Grow from beginner to mid-level
      - Switch career to IT
    mentee: Someone willing to learn new technologies or to improve current skills, looking for guidance on how to navigate the initial years in the industry or in a new company. Also someone able to invest time in learning.
    extra: Java, Spring Boot and Best Practices
  network:
    - linkedin: https://www.linkedin.com/in/dricazenck/
    - github: https://github.com/dricazenck
    - medium: https://medium.com/@dricazenck

- name: Irina Kamalova
  disabled: false
  sort: 10
  num_mentee: 1
  hours: 1
  type: both
  index: 4
  position: VP Lead Software Engineer, JPMorgan Chase
  bio: |
    Irina is a Director of Women Who Code London and a Senior Backend Software Engineer at Revolut. Her experience as a Software Engineer included working with large projects, search engines, distributed systems, performance issues, and huge data storage. Apart from being a strong developer and a good team player, in the last 3-years, she volunteered for CodeFirst: Girls and Women Who Code London and grew up from volunteer to lead and, in the end, to a Senior Director role within the community. She organised a team to deliver outstanding projects and show impressive results. She built a guild of volunteers to deliver a Mentorship Programme, technical tracks, help with resumes, mock interviews and overall grown community more than triple. As the next step, she will help other networks by holding the position of Senior Director in WWCode. Currently, she works at Revolut and building a platform for retail products. That includes support services to handle our 30 million clients, handle huge throughput and provide law latency for data flow. Irina constantly helps her team to tackle the extra mile and help the company to improve an intervening process, onboarding new hires, navigating interns and running knowledge-sharing activities. As a cherry on top, she helped to launch the inner Revolut Women Guild “RevWomen”. Recently I contributed to my University as a lecturer and designed materials for a course of Software Architecture. This year, I'm connecting different Universities in England with WWCode London to bring more diversity in tech from inspiring the young generation."
  image: assets/images/mentors/irina_kamalova.jpeg
  location: London, United Kingdom
  languages: English, Russian
  availability: []
  skills:
    experience: 7-10 years
    years: 10
    areas:
      - Backend Developer
      - Distributed Systems
      - Site Reliability Engineering
      - DevOps
    languages: Java, Kotlin, Scala, Python
    focus:
      - grow from mid-level to senior-level
      - grow from beginner to mid-level
      - change specialisation to IT
      - Switch career to IT
    extra: Software Development Strategies, Backend Engineering, Databases, Scaling applications, Performance, Technical Interviews, Behavioural Interviews
    mentee: Mid Engineer looking to grow up to be a Senior Engineer in Backend Engineering
  network:
    - linkedin: https://www.linkedin.com/in/irina-kamalova/
    - Medium: https://iren-kamalova.medium.com/

- name: Stephanie Senoner
  disabled: false
  sort: 100
  matched: false
  hours: 5
  type: both
  index: 5
  position: Senior Software Engineer, Zopa
  bio: I have a non tech background (Psychology and Business education) and am a career switcher myself. Therefore I know the challenges, problems, at the beginning but also understand the opportunities with it. I work in tech for 5 years now, from Junior to Senior in different companies (size, sector). Worked as backend developer as well ad Full stack but focus now on Frontend (React, NextJS)
  image: assets/images/mentors/stephanie_senoner.jpeg
  location: London
  languages: English
  availability: [8, 9, 10, 11]
  skills:
    experience: 4-5 years
    years: 5
    areas:
      - Frontend Developer
      - Fullstack Developer
      - Backend Developer
      - QA
      - Project Management
    languages: Javascript, Java, Python
    focus:
      - Grow from beginner to mid-level
      - Switch career to IT
      - Grow from mid-level to senior-level
      - Switch from IC to management position
      - Change specialisation within IT
    mentee: Passionate, keen to learn, early - mid stage, career switcher
    extra: Interview Preparation, Resume Review, personal project, Software Engineering Principles, Management, Time management, self growth
  network:
    - linkedin: https://www.linkedin.com/in/stephanie-senoner

- name: Ken Pemberton
  disabled: false
  sort: 10
  hours: 4
  type: both
  index: 6
  position: Mentor, Coach & Consultant. Engineering Manager, Owner of pembi.net consulting services
  bio: I have decades of experience in the software engineering world, and love nothing more than helping others find their way through the maze. I do NOT mentor at a technical level - there are much smarter people around to help with that - rather with confidence, resilience, coping strategies, overcoming imposter syndrome, dealing with challenging situations and colleagues, etc.
  image: assets/images/mentors/ken_pemberton.jpeg
  location: Chesham, Buckinghamshire, UK
  languages: English
  availability: []
  skills:
    experience: 16+ Years
    years: 16
    areas:
      - Engineering management
    focus:
      - Grow from beginner to mid-level
      - Grow from mid-level to senior-level
      - Switch from IC to management position
      - Switch career to IT
      - Grow beyond senior level
    mentee: Somebody wanting help in climbing over the barriers in today's workplace. Be prepared to work hard and be open and honest.
    extra: CV/Resume review, Overcoming Imposter Syndrome, Entering the Tech workforce, Building resilience, Building confidence - finding your voice
  network:
    - linkedin: https://www.linkedin.com/in/kenpemberton
    - website: https://grumpyoldfart.org/

- name: Madhura Chaganty
  disabled: false
  matched: false
  sort: 100
  hours: 2
  type: ad-hoc
  index: 7
  position: Engineering Manager, Elliptic
  bio: |
    As a technical leader with 20 years of experience in software development, I am passionate about innovation and emerging technology, leading teams to design and deliver scalable, maintainable, and secure API-driven cloud solutions.
    Additionally, I am seeking ways to reduce the environmental impact of software by exploring energy-efficient coding practices and optimizing system performance to minimize resource consumption and carbon footprints.
    Outside of work, in my role as Lead and Mentorship Program Coordinator at Women Coding Community, I support women in advancing their tech careers, driving inclusivity and equity in the industry.
  image: assets/images/mentors/madhura_chaganty.jpeg
  location: United Kingdom
  languages: English
  availability: [8, 10, 11]
  skills:
    experience: 16+ Years
    years: 16
    areas:
      - Engineering management
      - Backend Developer
      - Fullstack Developer
      - DevOps
      - Project Management
    languages: PHP, JavaScript, Python
    focus:
      - Switch from IC to management position
      - Switch career to IT
      - Grow from beginner to mid-level
      - Grow from mid-level to senior-level
    mentee: Someone who is curious, eager to learn, and looking to enter or advance in the tech industry.
    extra: System design, Interview preparation, Resume review, Leadership skills, Team management, Personal development
  network:
    - linkedin: https://www.linkedin.com/in/madhurachaganty

- name: Sonali Goel
  disabled: false
  matched: false
  sort: 100
  num_mentee: 1
  hours: 1
  position: Lead Engineer, Tesco Technology
  type: both
  index: 8
  location: London, UK
  bio: |
    Sonali serves as a Lead Engineer at Yoox-Net-a-porter, specializing in managing and constructing extensive-scale ecommerce solutions. She leverages Java-based commerce platforms and integrates them with open-source technologies like Spring Boot and Spring Batch. As an AWS-certified Solution Architect, she possesses deep knowledge of Amazon Web Services, complemented by proficiency in implementing continuous integration and continuous deployment (CICD) practices to ensure seamless software delivery. Additionally, she excels in architecting and implementing microservices-based architectures to drive agility and modularity in software development With over 13 years of experience in the technology industry, Sonali brings a wealth of expertise in steering technical direction and fostering high-performance outcomes. Her passion lies in nurturing a culture of continuous learning and innovation. Outside of her professional endeavors, Sonali actively volunteers with Women Who Code, advocating for gender diversity. She is also a creative enthusiast, utilizing design templates to convey ideas, thoughts, and emotions visually.
  image: assets/images/mentors/sonali_goel.jpg
  languages: English
  availability: [9, 10, 11]
  skills:
    experience: 10-15 Years
    years: 15
    mentee: I am seeking mentees who are enthusiastic about learning and growing in the field of technology. Whether you're a beginner looking to enhance your programming skills or an experienced professional aiming to delve deeper into cloud architecture and e-commerce systems, I am here to support your journey. I value proactive communication, eagerness to learn, and a collaborative spirit. If you are committed to expanding your knowledge and skills in software development, AWS architecture, CI/CD pipelines, and Terraform, I would be delighted to work with you.
    areas:
      - Business Analysis
      - Engineering management
      - Site Reliability Engineering
      - Distributed Systems
      - Machine Learning
    languages: Java, Python, C++, JavaScript
    focus:
      - Grow from beginner to mid-level
      - Grow beyond senior level
      - Switch career to IT
    extra: Career Growth and Development, Resume Review, Preparation for Technical Interviews, Leadership and Team Management Skills, Learning Resources and Skill Development Plans.
  network:
    - linkedin: https://www.linkedin.com/in/sonali-goel-6b611522/

- name: Julia Babahina
  disabled: false
  sort: 10
  num_mentee: 2
  hours: 4
  position: Lead Risk Management Specialist, Swift
  type: Both
  index: 9
  location: London, UK
  bio: Julia is a Lead Risk Management Specialist at Swift for Product and Strategy with almost ten years of experience in Information Security, IT and Technology. Over the years she worked in numerous financial service organisations where she defined and delivered privacy and data programmes, cyber security and data strategies, policy frameworks and assisted organisations in governing IT risks and controls. She is dedicated to guiding businesses in delivering proportionate and risk aware IT response in line with business goals, compliance requirements and regulations. She is also a Director at Women Coding Community and is passionate about giving back to community and empowering women to excel in technology careers.
  image: assets/images/mentors/julia_babahina.png
  languages: English, Russian
  availability: []
  skills:
    experience: 7-10 Years
    years: 10
    mentee: Dedicated, passionate and willing to learnn
    areas:
      - Product Management
      - Project Management
      - Security
    focus:
      - Grow from beginner to mid-level
      - Switch career to IT
      - Switch from IC to management position
      - Change specialisation within IT
    extra: Product Management, Project Management, Career Progression and Development, Soft Skills, Personal Brand Building, Information Security, IT, Enterprise Risk Management, Privacy
  network:
    - linkedin: https://www.linkedin.com/in/julia-babahina-msc-cism-crisc-30285440/

- name: Hersi Kopani
  disabled: false
  sort: 10
  hours: 4
  position: Senior Engineer/Lecturer, Walgreens Boots Alliance
  type: ad-hoc
  index: 10
  location: Albania
  bio: |
    I am a software engineer with around 6 years of experience in software and a special focus on cloud and cybersecurity in the last few years. I design and deliver scalable Java solutions for complex business challenges in the healthcare and retail industry. I leverage my expertise in software development security, cryptography, and network security to ensure the protection and integrity of data and systems. I collaborate with cross-functional teams to develop, test, and deploy high-quality software using Agile methodologies and various frameworks and technologies.
  image: assets/images/mentors/hersi_kopani.jpg
  languages: English
  availability: []
  skills:
    experience: 5-7 Years
    years: 7
    mentee: |
      As a mentor, I'm looking for a mentee who loves coding and wants to use their skills to help others. I want to work with someone who is good at coding and cares about making a difference through technology. I value enthusiasm, hard work, and a desire to learn, and I'm excited to support a mentee who has these qualities.
    areas:
      - Backend Developer
      - Security
      - Product Management
      - Fullstack Developer
      - Business Analysis
    languages: Java, Python, Kotlin
    focus:
      - Switch career to IT
      - Grow from beginner to mid-level
      - Grow from mid-level to senior-level
    extra: |
      Group study on project-based learning, including pair programming. Gain deep knowledge of web-based microservice architecture, system design, and CI/CD best practices. Integrate backend services with ReactJS frontend to craft full-stack projects.
  network:
    - linkedin: https://www.linkedin.com/in/hersi-kopani

- name: Ying Liu
  disabled: false
  sort: 10
  hours: 2
  position: Head of AI, R&D TG0
  type: both
  index: 11
  location: London
  bio: |
    I have a Ph.D in Physics and 4-years experience working in the field of machine learning. I published 4 papers and 2 under submission. My expertise sits in few-shot learning, CNN, Diffusion model and transformers with model architecture building using TensorFlow and PyTorch.
  image: assets/images/mentors/ying_liu.jpg
  languages: English
  availability: []
  skills:
    experience: 4-5 Years
    years: 5
    mentee: Motivated individuals who are eager to learn the algorithms of Machine Learning
    areas:
      - Machine Learning
      - Data Science
      - Data Engineering
    languages: Python
    focus:
      - Grow from beginner to mid-level
      - Switch career to IT
    extra: Software Development, Machine Learning Algorithm, Resume Review, Preparation for The Technical Interview.
  network:
    - linkedin: https://www.linkedin.com/in/yingliu-data/

- name: Adegbenga Agoro
  disabled: false
  sort: 10
  num_of_mentees: 1
  hours: 4
  position: CTO, ZeroComplex AI
  type: both
  index: 12
  location: Dudley, UK
  bio: |
    I am an experienced Software Engineering professional with more than 20 years of expertise in developing software systems across a broad spectrum, ranging from small-scale applications to extensive enterprise infrastructure platforms. My passion lies in teaching software engineering through a humanistic lens, emphasizing user experience while firmly adhering to the fundamental principles of core software engineering.
  image: assets/images/mentors/adegbenga_agoro.jpg
  languages: English
  availability: []
  skills:
    experience: 16+ Years
    years: 16
    mentee: I am keen on collaborating with mentees eager to enhance their programming capabilities, specifically those aiming to transition from foundational coding skills towards mastering system design and architecture.
    areas:
      - Backend Developer
      - Engineering management
      - Security
      - QA
      - Site Reliability Engineering
    languages: JavaScript, Python
    focus:
      - Grow from beginner to mid-level
      - Grow from mid-level to senior-level
      - Grow beyond senior level
      - Switch career to IT
    extra: System Design & Architecture, Optimal Database Design, How to work and think within an engineering team, User Psychology
  network:
    - linkedin: https://www.linkedin.com/in/adegbengaagoro

- name: Ana Nogal
  disabled: false
  sort: 100
  num_mentee: 2
  hours: 2
  position: Senior iOS Developer, Novoda
  type: both
  index: 13
  location: Barcelona, Spain
  bio: |
    Mentoring energises me and aligns with my purpose. I have successfully changed careers and can help you do the same. I aim to help juniors enter the IT workplace, stay there comfortably, and advance their careers when the time is right. But my support doesn’t stop there—I also guide mid-level professionals on their journey to senior roles and help seniors transition into Tech Lead, Engineering Manager, or Staff Engineer positions. No matter where you are in your IT career, I can provide the support and guidance you deserve to achieve your career goals.
  image: assets/images/mentors/ana_nogal.jpg
  languages: English, Spanish, Portuguese
  availability: [6, 9, 10, 11]
  skills:
    experience: 16+ Years
    years: 16
    mentee: Well, I like to help essentially. I have had mentees that needed more a hands on, pair-programming with them, and others that orientation was enough. I'm ok with both scenarios.
    areas:
      - iOS
      - Fullstack Developer
      - Android
    languages: Swift, Kotlin, Javascript, C#
    focus:
      - Grow from beginner to mid-level
      - Grow from mid-level to senior-level
      - Switch career to IT
    extra: Using Core Nature and Values to figure out who you are - explore within yourself who you like to be and find the best next step to give in your career, CV Review and LinkedIn & GitHub Profile updates
  network:
    - linkedin: https://www.linkedin.com/in/ananogal
    - website: https://ananogal.com

- name: Monal Sanghvi
  disabled: true
  matched: false
  sort: 1
  hours: 5
  type: both
  index: 14
  position: Senior Engineering Manager, Zoa
  bio: 13 years in software development, I've been lucky to grow my career from being a full stack developer to architect, then as a manager, and manager of managers. I love building software products. I have experience in FinTech (global investment banks), a bay area head quartered scale up and a UK based startup. I enjoy coaching cross-functional, product development teams and developing technical leaders.
  image: assets/images/mentors/monal_sanghvi.png
  location: London, UK
  languages: English
  availability: []
  skills:
    experience: 10-15 years
    years: 15
    areas:
      - Engineering management
      - Product Management
      - Fullstack Developer
      - DevOps
      - Distributed Systems
    languages: Java, JavaScript
    focus:
      - Grow from mid-level to senior-level
      - Grow beyond senior level
      - Switch from IC to management position
    mentee: My ideal mentee would be ambitious, people oriented and ok with tough love
    extra: Understanding engineering management and product management, Staying technical as a manager, Strategic thinking and technical leadership
  network:
    - linkedin: https://www.linkedin.com/in/monalsanghvi/

- name: Kaylyn Van Norstrand
  disabled: true
  sort: 1
  hours: 4
  position: Software Engineer
  type: both
  index: 15
  location: Rochester, NY (USA)
  bio: |
    8 years of experience in front end development in Angular, Head of many projects in UI and trained multiple developers.
  image: assets/images/mentors/kaylyn_van_norstrand.jpg
  languages: English
  availability: []
  skills:
    experience: 7-10 Years
    years: 10
    mentee: Someone new to the tech world
    areas:
      - Frontend Developer
      - Fullstack Developer
      - Backend Developer
      - Project Management
      - QA
    languages: JavaScript, Java
    focus:
      - Switch career to IT
      - Grow from beginner to mid-level
      - Grow from mid-level to senior-level
      - Change specialisation within IT
      - Switch from IC to management position
    extra: Software Development Strategies
  network:
    - linkedin: https://www.linkedin.com/in/kaylynvannorstrand/

- name: Ceri Shaw
  disabled: true
  sort: 1
  hours: 3
  position: Fractional CTO, Thistle Labs
  type: long-term
  index: 16
  location: Edinburgh, UK
  bio: |
    I have 20+ years experience in tech, starting as a hands-on developer, manager and leader. I also have experience in product management. I've worked in a variety of languages including JS, Python, Java, Ruby and C#. I currently work supporting start-ups and small businesses with technical strategy.
  image: assets/images/mentors/ceri_shaw.jpg
  languages: English
  skills:
    experience: 16+ Years
    years: 16
    mentee: Someone who is really interested in growing their career to a more senior level
    areas:
      - Engineering management
      - Product management
      - Project Management
      - Data Engineering
      - Fullstack Developer
    languages: JavaScript, Python
    focus:
      - Grow from mid-level to senior-level
      - Switch from IC to management position
      - Grow beyond senior-level
      - Grow from beginner to mid-level
      - Switch career to IT
    extra: Technical Strategy, Engineering Culture, Engineering Process, People Management, Start-up life, Running a Business
  network:
    - linkedin: https://www.linkedin.com/in/ceri-shaw/

- name: Minsang Kim
  disabled: true
  sort: 1
  hours: 4
  position: CTO/Co-founder (previously Machine Learning Scientist at Amazon), Radiant AI
  type: both
  index: 17
  location: London
  bio: Hi! My name is Min, I’m a kiwi, and I am a senior Machine Learning / Full-stack Software Engineer of 7 years experience who has worked in a wide range of work environments including a FAANG, a Unicorn, a small startup, and most recently my own startup. From my experience, I’ve seen time and time again how the skewed gender ratio in tech negatively impacts everything we do in tech, and what we build. To combat this, I have mentored with WomenWhoCode before, and I have taught a few courses with CodeFirstGirls before. I would like to continue supporting more women to get into tech industry and moreover succeed in the industry until we have truly achieved gender equality and equity in the tech industry.
  image: assets/images/mentors/minsang_kim.jpg
  languages: English
  availability: []
  skills:
    experience: 5-7 Years
    years: 7
    mentee: Someone who is open minded, open to learn, LGBTQ+ friendly, inexperienced is OK!
    areas:
      - Machine Learning
      - Fullstack Developer
      - Data Science
      - Backend Developer
      - Security
    languages: Python, JavaScript, Rust
    focus:
      - Grow from beginner to mid-level
      - Switch career to IT
      - Change specialisation within IT
    extra: Anything they’d like to discuss! Here are some examples if they may be helpful; how to get into tech, how to climb up the ladder in tech, how to learn new languages / skills, how to leverage LLMs (chatGPT) to their advantage, guidance around starting and completing a personal hobby project that can lead to a job offer, culture in tech industry, setting boundaries in tech industry
  network:
    - linkedin: https://www.linkedin.com/in/minsangkim142/

- name: Kirthikka Devi Venkataram
  disabled: false
  matched: false
  sort: 10
  hours: 2
  num_mentee: 3
  position: Senior Technical Project Manager, Confidential
  type: both
  index: 18
  location: India/Bengaluru
  bio: |
    Kirthikka Devi Venkataram is a seasoned Manager, a Mentor to Women Coding Community and Design Thinking practitioner. She has good experience handling global team, leading and guiding engineers working for industries like automotive and telecommunication delivering products for more than 10 years. Led a global team in the past mentoring cycle providing necessary study materials and preparatory approach in the area of Generative AI working with the team. Her focus is on B2B segments of vertical business markets generating revenue and product success by delivering flawless products. She is keen to leverage design thinking and data driven approach working cross functionally and orchestrating activities across organization working for product's growth and increasing revenue. With business agility, she focuses dissecting business outcomes, engineering design and empathizing customers in her career journey. She was a Technical Event Coordinator since college days and hosted events. She was a Cohort Representative of Executive Program - 2021 offered by Indian Institute of Management Luck now collaborating with diverse people from multiple industry verticals with the organizers and Professors. Extending her involvement in organizational activities, she has conducted prospects tours that recognized her leadership skills. She works towards empowering women collaborating in external forums and offers mentorship support.
  image: assets/images/mentors/kirthikka_devi_venkataram.jpg
  languages: English
  availability: []
  skills:
    experience: 10-15 Years
    years: 15
    mentee: Looking for Mentee serious about the Mentorship program, sharp focused in their career following tech regularly.
    areas:
      - Distributed Systems
      - Data Science
    languages: C
    focus:
      - Grow from beginner to mid-level
    extra: Already leading a study group in Data Analytics and Generative AI concepts.
  network:
    - linkedin: https://www.linkedin.com/in/kirthikka-devi-v
    - Medium: https://medium.com/@rithik18

- name: Mona Ahluwalia
  disabled: true
  sort: 1
  hours: 5
  position: Talent Director, Chapter 2
  type: ad-hoc
  index: 19
  location: London, UK
  bio: |
    I'm a Recruitment professional and start-up scaling specialist. I can help mentees with the soft-skills development to really make impact in their role and in the workplace.
  image: assets/images/mentors/mona_ahluwalia.jpg
  languages: English
  availability: []
  skills:
    experience: 5-7 Years
    years: 7
    mentee: I can help with all soft-skills related coaching
    areas:
      -
    languages:
    focus:
      - Switch from IC to management position
    extra: Resume review, emotional intelligence, communication, interviewing
  network:
    - linkedin: https://www.linkedin.com/in/mona-ahluwalia-certrp-7754767a/

- name: Andrew King
  disabled: false
  sort: 200
  hours: 4
  position: DevOps Engineer, DRW
  type: ad-hoc
  index: 20
  location: Yorkshire, UK
  bio: |
    Over 30 years in commercial IT, 40 years of coding experience, 20 years in financial firms. Know how to manage, manage up, team building, finding team fit. Many years of experience interviewing (on both side of the table).
  image: assets/images/mentors/andrew_king.jpeg
  languages: English
  availability: [5, 6, 7, 8, 9, 10, 11]
  skills:
    experience: 16+ years
    years: 16
    mentee: Someone who wants to engage in meaningful and useful conversations
    areas:
      - Site Reliability Engineering
      - Engineering management
      - Distributed systems
      - Security
      - Data Science
      - Grow from mid-level to senior-level
      - Switch from IC to a management position
      - Change specialisation within IT
      - Grow beyond senior level
    languages: C, Go, Python, JavaScript
    focus:
      - Grow from beginner to mid-level
    extra: Systems design for reliability and risk minimisation. SDLC in practice with CI/CD in production. Interview techniques. When to fix, vs. when to seek a change.
  network:
    - linkedin: https://www.linkedin.com/in/andrewkingit/

- name: Adeola Adekoyejo
  disabled: false
  sort: 100
  hours: 3
  position: Full stack Engineer
  type: ad-hoc
  index: 21
  location: London, UK
  bio: |
    I am Frontend engineer with 4 years of experience. I have had opportunities of working with several companies and building sustainable products for them. I am very keen to solving problems and helping people as well
  image: assets/images/mentors/adeola_adekoyejo.jpg
  languages: English
  availability: [8, 9]
  skills:
    experience: 4-5 years
    years: 5
    mentee: You don’t have to know so much as long as you are willing to learn and do the work from your end
    areas:
      - Frontend Developer
      - Engineering management
      - Backend Developer
      - Switch career to IT
    languages: Python, JavaScript
    focus:
      - Grow from beginner to mid-level
    extra: Frontend interview prep, technical writing, system design, web accessibility, testing
  network:
    - linkedin: https://www.linkedin.com/in/adeola-adekoyejo-405799115?trk=contact-info

- name: Anastasia
  disabled: false
  matched: false
  sort: 500
  num_mentee: 2
  hours: 5
  position: QA Specialist and Mentor, Trivago
  type: both
  index: 22
  location: Düsseldorf, Germany
  bio: |
    ISQB-TM and ISTQB-TA certified manual and automated tester for frontend and backend teams for the last ten years; a degree in Computer Engineering; lector and author of the IT school's QA Basic and QA Pro courses; survived in an abroad company and now hold interviews there.
  image: assets/images/mentors/anastasia.jpeg
  languages: English, Ukrainian, Russian
  availability: [6, 7, 8, 9, 10, 11]
  skills:
    experience: 7-10 years
    years: 10
    mentee: Sometimes you understand you need a change but need a veiw from another perspective, because we don't know what we don't know. I'm looking for a proactive individual, who wants a change, ready to apply, open to share and exchange.
    areas:
      - QA
      - Project Management
      - Product Management
      - Switch career to IT
      - Grow from beginner to mid-level
      - Grow from mid-level to senior-level
    languages: Java, Javascript
    focus:
      - Change specialisation within IT
    extra: |
      Resume Review, Preparation for the Interviews, Career development and job search in Germany, QA management: tools and process organization in the product company.
  network:
    - linkedin: https://www.linkedin.com/in/qa-anastasia

- name: Nonna Shakhova
  disabled: false
  sort: 10
  hours: 4
  position: Data Engineer, Kindred Group
  type: both
  index: 23
  location: London, UK
  bio: |
    Experienced Data Engineer with over 7 years experience in SQL, Python, AWS and BigQuery. Focus on ETL processes and data pipelines for reliable and high quality data. Currently working on data modelling and data catalogue solutions.
  image: assets/images/mentors/nonna_shakhova.jpg
  languages: English, Russian
  availability: []
  skills:
    experience: 7-10 years
    years: 10
    mentee: Return to work after maternity leave
    areas:
      - Project Management
      - Data Science
      - Grow from beginner to mid-level
      - Switch career to IT
    languages: Python
    focus:
      - Change specialisation within IT
    extra: Data Engineering, Data modeling and design, CV Review, Career advice
  network:
    - linkedin: https://www.linkedin.com/in/nonna-shakhova/

- name: Sakirat Kehinde Usman
  disabled: false
  sort: 100
  num_mentee: 1
  hours: 5
  position: Frontend Development Trainer, Niyo Group Ltd
  type: both
  index: 24
  location: Manchester, England
  bio: |
    I am a frontend engineer with over 3 years of experience in frontend development. I am excellent at building user interfaces and bringing web functionalities to life. I have worked on various projects ranging from fintech to agriculture.
  image: assets/images/mentors/sakirat_kehinde_usman.jpg
  languages: English
  availability: [11]
  skills:
    experience: 4-5 years
    years: 5
    mentee: I am looking for a mentee who is enthusiastic and curious in learning new things.
    areas:
      - Frontend Developer
      - Business Analysis
      - Data Science
      - Backend Developer
      - Grow from beginner to mid-level
    languages: JavaScript, Python,
    focus:
      - Switch career to IT
    extra: HTML, CSS, JavaScript, React, Redux, Resume Review, Thinking in React, Interview Preparation
  network:
    - linkedin: https://linkedin.com/in/sakirat-Kehinde-usman-3a4600117

- name: Tvisha Dholakia
  disabled: true
  sort: 1
  hours: 4
  position: Co-founder and CBO, apibanking.com
  type: both
  index: 25
  location: London, UK
  bio: |
    I'm a co-founder, building in the open banking and developer experience space. apibanking.com is young - for ~2.5 years, we have been developing tech offerings in the financial services space, to solve the friction at the point of integration between traditional banks and the fintech ecosystem. I pursued my undergraduate coursework in Mathematics and Computer Science, and since then, I've spent 5+ years in enterprise technology as a developer as well as a business leader building scale products, and another 5+ years in business building, including product strategy, private equity and venture investments for tech-first players. I have mentored startup founders on product scaling, new market opportunities and fundraising. I'm also exploring angel investing, focusing on next-gen software tech startups.
  image: assets/images/mentors/tvisha_dholakia.jpg
  languages: English
  availability: []
  skills:
    experience: 7-10 years
    years: 10
    mentee: I want to work on unlocking potential for people, as mentors and coaches have done for me - help my mentees analyze their ambitions, explore their true capabilities and get equipped with the necessary resources and skills to realize their dreams.
    areas:
      - Product Management
      - Project Management
      - Business Analysis
      - Data Science
      - Engineering management
      - Switch from IC to management position
      - Grow beyond senior level
      - Grow from mid-level to senior-level
      - Change specialisation within IT
    languages: Java, Python, JavaScript
    focus:
      - Switch career to IT
    extra: Resume review, Career transitions, Leadership in technology
  network:
    - linkedin: https://www.linkedin.com/in/tvisha/
    - website: https://apibanking.substack.com/

- name: Sahana Venkatesh
  disabled: false
  sort: 10
  hours: 2
  position: Machine learning Engineer, JLR
  type: ad-hoc
  index: 26
  location: London, UK
  bio: |
    I hold Masters degree in Electrical Engineering specializing in Datascience. I have worked in tech startups and automotive company. I have have given a lot of interviews and learned through my failures that preparation and practice are the key and I would like to help someone else.
  image: assets/images/mentors/sahana_venkatesh.jpg
  languages: English
  availability: []
  skills:
    experience: 5-7 years
    years: 7
    mentee: Anyone looking for Mock Interview guidance
    areas:
      - Machine Learning
      - Data Science
      - Backend Developer
      - Distributed Systems
      - Project Management
      - Switch career to IT
      - Grow from beginner to mid-level
      - Change specialisation within IT
      - Grow from mid-level to senior-level
    languages: Python
    focus:
      - Switch from IC to management position
    extra: Preparation for Technical interviews, Project review
  network:
    - linkedin: https://www.linkedin.com/in/sahana-venkatesh/

- name: Agrin Hilmkil
  disabled: true
  matched: false
  sort: 1
  hours: 4
  position: Senior Research Engineer, Microsoft Research
  type: long-term
  index: 27
  location: London, UK
  bio: Research engineer in DL since 2017 in both start-ups and big tech. I'm particularly interested in generative models, NLP and have enjoyed scaling up training and deployments efficiently. Recently moved to London from Stockholm, Sweden, and having mentored previously I'm looking for ways to contribute here as well.
  image: assets/images/mentors/agrin_hilmkil.jpg
  languages: English
  skills:
    experience: 5-7 Years
    years: 7
    mentee: Motivated individuals who are eager to grow. I'm happy to provide both technical guidance and advice on how to build their careers.
    areas:
      - Machine Learning
      - Data Science
      - Backend Developer
    languages: Python
    focus:
      - Grow from beginner to mid-level
      - Grow from mid-level to senior-level
      - Change specialisation within IT
      - Switch career to IT
    extra: Machine learning projects, Scaling up Deep Learning, Software Development, Building a career in Tech
  network:
    - linkedin: https://www.linkedin.com/in/agrinhilmkil/

- name: Jenny Johnson
  disabled: true
  sort: 1
  matched: true
  hours: 2
  position: Senior Software Engineer, Isla Healthcare
  type: both
  index: 28
  location: London
  bio: I have 9+ years of software development experience across start-ups, corporates, and non-profits. I currently work at Islacare, a healthcare startup, with primary focus on front-end development. I career switched into software development and now have been working longer in this field than anything else. I am passionate about diversifying STEM and helping people transition into tech.
  image: assets/images/mentors/jenny_johnson.jpeg
  languages: English
  availability: []
  skills:
    experience: 7-10 Years
    years: 10
    mentee: Driven, ready to learn, and has grit
    areas:
      - Frontend Developer
      - Fullstack Developer
      - Engineering management
    languages: JavaScript, Java
    focus:
      - Grow from beginner to mid-level
      - Switch career to IT
      - Grow from mid-level to senior-level
    extra: UI development, leveling-up, career switching
  network:
    - linkedin: https://www.linkedin.com/in/jjohnson001

- name: Shailaja Koppu
  disabled: false
  matched: false
  hours: 2
  position: Principal software engineer, Apple
  sort: 10
  type: ad-hoc
  index: 29
  location: United Kingdom, London
  bio: 18 years of experience in developing highly scalable distributed systems, majorly in data storage systems and fintech domains. Experience driving projects and leading teams
  image: assets/images/mentors/shailaja_koppu.svg
  languages: English
  availability: []
  skills:
    experience: 16+ Years
    years: 16
    mentee: Career growth, establishing connections and influencing in the org, managing work life balance, interview preparation for senior roles
    areas:
      - Distributed Systems
      - Backend Developer
      - Engineering management
      - Fullstack Developer
      - Data Engineering
    languages: C, Java, C++
    focus:
      - Switch from IC to management position
      - Grow from beginner to mid-level
      - Grow from mid-level to senior-level
      - Grow beyond senior level
    extra: Preparation for system design interviews, resume review, influencing teams, driving projects end to end, designing complex distributed systems, System Design Study Group
  network:
    - linkedin: https://uk.linkedin.com/in/shailajakoppu

- name: Claudia Lee
  disabled: false
  sort: 100
  hours: 2
  position: Backend Java Software Engineer, Lloyds Banking Group
  type: both
  index: 30
  location: London, United Kingdom
  bio: |
    I am currently working as a Senior Backend Software Engineer (Java, Spring, Kafka, GCP). Before pivoting into tech, I worked as a data analyst and graduated from Accounting and Finance.
  image: assets/images/mentors/claudia_lee.jpg
  languages: English
  availability: [11]
  skills:
    experience: 4-5 Years
    years: 5
    mentee: Someone who's still new to the industry and would either like to get into tech or grow from beginner to mid.
    areas:
      - Backend Developer
    languages: Java
    focus:
      - Switch career to IT
      - Grow from beginner to mid-level
    extra: Resume review; Agile Methodologies; Introduction to Java, Spring Framework and Kafka; SQL; OOP; Software Development Lifecycle.
  network:
    - linkedin: https://www.linkedin.com/in/claudialsm/

- name: Bryan Boreham
  disabled: false
  hours: 4
  sort: 200
  num_mentee: 1
  type: both
  index: 31
  position: Distinguished Engineer, Grafana Labs
  bio: |
    I've done a lot of mentoring, and am keen to continue, to help more people and especially women progress in the industry. I've worked in technology for 40 years, about half in startups and half in giant banks. I'm currently an individual contributor, but have managed teams and departments, so have a perspective on both those careers. I am active in the Open Source world and as a conference speaker.
  image: assets/images/mentors/bryan_boreham.jpeg
  location: London, UK
  languages: English
  availability: [6, 7, 8, 9, 10, 11]
  skills:
    experience: 16+ Years
    years: 16
    areas:
      - Backend Developer
      - Site Reliability
      - Engineering
      - Engineering management
      - Distributed Systems
      - DevOps
    languages: Go, C++, C, Java, C#
    focus:
      - Grow from mid-level to senior-level
      - Grow beyond senior level
      - Switch from IC to management position
      - Grow from beginner to mid-level
      - Change specialisation within IT
    mentee: Someone looking to advance their career, who needs advice either on navigating organisations or on understanding techology.
    extra: Software Engineering, SRE, Leadership, Technical Interviews, Communication, Presentation Skills, Kubernetes, CV Review.
  network:
    - linkedin: https://www.linkedin.com/in/bryanboreham

- name: Liliia Rafikova
  disabled: false
  matched: false
  sort: 10
  num_mentee: 7
  hours: 5
  type: both
  index: 32
  position: Software Engineer, Amazon
  bio: |
    I’m a seasoned backend software engineer with over 10 years of hands-on experience specializing in cloud-native technologies, JVM languages, and system performance optimization. My technical toolkit now includes proficiency in C++, Rust, and advanced Java. My expertise spans developing distributed systems at massive scales, solving challenging algorithmic problems, and delving deep into low-level programming to enhance system performance and reliability. Passionate about community building and empowering women in technology.
  image: assets/images/mentors/liliia_rafikova.png
  location: London, UK
  languages: English, Russian
  availability: []
  skills:
    experience: 10-15 Years
    years: 15
    areas:
      - Backend Developer
      - Distributed Systems
      - Site Reliability Engineering
    languages: Java, Rust, C, C++, Kotlin
    focus:
      - Grow from beginner to mid-level
      - Grow from mid-level to senior-level
    mentee: |
      Any will work. I'm actually single mother too.
    extra: |
      Software Development Strategies, Resume Review, Preparation for The Technical Interview, System Design Study Group
  network:
    - linkedin: https://www.linkedin.com/in/liliia-rafikova-635328104/

- name: Avraham Poupko
  disabled: true
  matched: false
  sort: 1
  hours: 2
  type: ad-hoc
  index: 33
  location: Israel
  position: Head of Product Planning, Toga Networks
  bio: |
    I have been teaching and mentoring software designers and architects for close to twenty years.
  image: "assets/images/mentors/avraham_poupko.jpg"
  languages: English, Hebrew
  availability: []
  skills:
    experience: 16+ Years
    years: 16
    mentee: |
      Someone with drive that feels that with some encouragement and direction that will maximise their potential
    areas:
      - Engineering management
      - Security
      - Business Analysis
      - Product Management
      - Distributed Systems
    languages: C++, C++, C, Java, C#
    focus:
      - Grow beyond senior level
      - Grow from mid-level to senior-level
      - Switch from IC to management position
      - Grow from beginner to mid-level
      - Change specialisation within IT
    extra: |
      Software Design. Cloud Migration. Writing an article. Presenting at a meeting or conference. Architecture decisions. Career Navigation. Negotiating a promotion or career change
  network:
    - linkedin: https://www.linkedin.com/in/avrahampoupko/

- name: Safiye Ipek
  disabled: false
  matched: false
  sort: 10
  hours: 2
  type: ad-hoc
  index: 34
  location: London,UK
  position:
    Software QA Engineer, Self Employed - SI Engineering LTD - But currently
    work for HM Land registry as a contractor
  bio: |
    I am a Software Quality Assurance Engineer with a strong commitment to mentoring and contributing to the Women Coding Community. With over four years of experience, I have perfected my expertise in automation tools to ensure flawless project deliveries. My dedication to promoting transparent communication and fostering strong teamwork sets me apart. As your mentor, I am committed to providing invaluable insights, best practices, and unwavering support as you navigate the dynamic field of software testing, including testing strategies and the latest industry trends.
  image: "assets/images/mentors/safiye_ipek.jpg"
  languages: English, Turkish
  availability: []
  skills:
    experience: 4-5 Years
    years: 5
    mentee: |
      I'm seeking mentees who are enthusiastic about software testing and eager to expand their knowledge and skills in the field. Whether you're just starting out or already have some experience, I'm here to support your growth and development. I value curiosity, dedication, and a proactive attitude towards learning. If you're passionate about software quality and committed to honing your craft, I'm excited to work with you and help you achieve your goals in the world of testing.
    areas:
      - QA
    languages: Java, Javascript, Ruby, Python
    focus:
      - Switch career to IT
    extra: |
      Software Testing 
      Manual Testing 
      Automation Testing 
      Resume Review
  network:
    - linkedin: https://www.linkedin.com/in/safiye-ipek/
    - github: https://github.com/S-ipk

- name: Bomee Ryu
  disabled: true
  matched: false
  sort: 1
  hours: 3
  type: both
  index: 35
  location: London
  position: Android Developer, Sky UK
  bio: |
    I am an android developer with over 6 years of experience. I have experienced projects that even couldn't come out to the world but also experienced huge projects had 1M+ daily active users. If you want to learn something about a whole life cycle of Android development projects, I can help you and walk through with you.
  image: "assets/images/mentors/bomee_ryu.jpg"
  languages: English, Korean
  availability: []
  skills:
    experience: 5-7 Years
    years: 7
    mentee: |
      I am looking for mentees who are interested in Android Development. I can mentor Kotlin and Java as well. But I would recommend mentees to come with a basic background knowledge of OOP and mobile development to have insightful mentorship sessions.
    areas:
      - Android
      - Engineering management
    languages: Kotlin, Java
    focus:
      - Grow from beginner to mid-level
      - Change specialisation within IT
    extra: |
      Code Review, Learning Android development, Learning OOP languages, Flutter, Software architecture
  network:
    - linkedin: https://www.linkedin.com/in/bomeeryu/

- name: Monique Grinstein
  disabled: true
  sort: 1
  hours: 2
  position: Software Engineer, The LEGO Group
  type: ad-hoc
  index: 36
  location: London, UK
  bio: |
    I work mainly with Backend and AWS. I am keen to help people start their journey in Software Engineering and Cloud Computing. I can share some knowledge from the industry, help you review your CV to apply for a job, and anything else around that. If you’re looking to get AWS certified, I could also help you come up with a study plan, and share tips and study materials. I currently hold two certifications: Cloud Practitioner & Solutions Architect - Associate.
  image: assets/images/mentors/monique_grinstein.jpeg
  languages: English, Portuguese, French
  availability: []
  skills:
    experience: 4-5 Years
    years: 5
    mentee: Someone who’s starting on their Software Engineering journey.
    areas:
      - Backend Developer
      - Fullstack Developer
    languages: Javascript, Python, Go
    focus:
      - Grow from beginner to mid-level
      - Switch career to IT
      - Change specialisation within IT
    extra: CV Review, Getting AWS Certified, Clean Code Practices, Starting Your Career in STEM, Grow from Beginner to Mid-level
  network:
    - linkedin: https://www.linkedin.com/in/moniquegrinstein/

- name: Rasim Sen
  disabled: true
  sort: 1
  hours: 4
  position: Fullstack Developer/Cloud Architect, Eurostar
  type: both
  index: 37
  location: London, UK
  bio: |
    With over 15 years of experience as a developer, I am a graduate of the Oxford Blockchain Strategy Programme and an AWS Solutions Architect. My career has spanned various roles, including full-stack, backend, frontend, blockchain developer, and platform engineer, collaborating with startups and enterprises alike, such as HSBC, Deloitte, Credit Suisse, GSK, and Eurostar. My technical expertise encompasses Java (including Spring and Spring Boot), JavaScript (Node.js, React.js, TypeScript), and both relational and non-relational databases (Oracle, MySQL, PostgreSQL, MongoDB, DynamoDB, Neo4j, among others).
  image: assets/images/mentors/rasim_sen.jpeg
  languages: English
  availability: []
  skills:
    experience: 16+ years
    years: 16
    mentee: passionate about coding, eager for hands-on experience, and ready to dive deep(Node.js, ReactJS, TypeScript, DB, RestAPI, Microservice, etc)
    areas:
      - Fullstack Developer
      - Backend Developer
      - Frontend Developer
      - DevOps
      - QA
    languages: JavaScript, Java, Python, Go
    focus:
      - Grow from beginner to mid-level
      - Grow from mid-level to senior-level
      - Grow beyond senior level
      - Switch career to IT
      - Change specialisation within IT
    extra: Software development, TDD, Unit Testing, DB Design, Microservice and RestAPI development, Web development, Mock interview, CV Review
  network:
    - linkedin: https://www.linkedin.com/in/senrasim

- name: Jyoti Yadav
  disabled: false
  matched: false
  sort: 10
  num_mentee: 2
  hours: 5
  type: both
  index: 38
  location: London, UK
  position: Senior Data Scientist, Blockchain.com
  bio: |
    Highly analytical Data Scientist specializing in threat detection and anti-fraud strategies, currently leading the Fraud and Payments Data Science Teams at Blockchain.com. 
    My strong foundation in economics and data science drives impactful results and enhances security frameworks. 
    I have been mentor at AI hackathons and London Business School.
  image: "assets/images/mentors/jyoti_yadav.jpg"
  languages: English, Hindi
  availability: []
  skills:
    experience: 5-7 Years
    years: 7
    mentee: |
      Who are preparing for interviews, want to enter IT or web3 world
    areas:
      - Data Science
      - Data Engineering
      - Distributed Systems
    languages: Python, Java, C++
    focus:
      - Switch career to IT
      - Grow from mid-level to senior-level
      - Grow from beginner to mid-level
    extra: |
      1. Data Science and Machine Learning: Techniques, best practices, and real-world applications.
      2. Fraud Detection and Prevention: Strategies and model implementation for reducing fraud.
      3. Career Development: Resume reviews, interview preparation, and career path guidance.
      4. Project Management: Agile methodologies, team collaboration, and stakeholder management.
      5. Technical Skills Enhancement: Advanced Python, SQL, and AWS.
  network:
    - linkedin: https://www.linkedin.com/in/jyoti-y-b8232969/
    - medium: https://medium.com/@jyotiyadav99111

- name: Busra Ecem Sakar
  disabled: false
  matched: false
  sort: 200
  num_mentee: 2
  hours: 4
  type: both
  index: 39
  location: London
  position: Security Data Scientist , Microsoft
  bio: |
    I have 10 years of experience as a Data Analyst and dual master's degrees in
    Biostatistics and Big Data & Data Science Technology. I am an expert in A/B testing, data analysis, statistical modelling, and machine learning, as well as SQL, Python, R, and other tools. My passion is using data to make important business decisions.
  image: "assets/images/mentors/busra_sakar.jpg"
  languages: English, Turkish
  availability: [5, 6, 7, 8, 9, 10, 11]
  skills:
    experience: 7-10 Years
    years: 10
    mentee: |
      Preparing for interviews, interested in working on machine learning and NLP, and eager to learn SQL and Python.
    areas:
      - Data Science
      - Business Analysis
      - Machine Learning
      - Project Management
      - Product Management
    languages: Python
    focus:
      - Switch career to IT
      - Grow from beginner to mid-level
      - Grow from mid-level to senior-level
      - Switch from IC to management position
    extra: |
      - Data Analysis and Statistical Modeling (A/B Testing, Statistical Analysis)
      - Machine Learning (Guiding on building machine learning models, particularly for classification and prediction tasks)
      - NLP: Mentoring on natural language processing techniques, such as TF-IDF, Word2Vec, and Cosine Similarity.
      - Programming and Tools: SQL
      - Data-Driven Decision Making
      - Career Path Guidance
  network:
    - linkedin: https://www.linkedin.com/in/busraecemsakar/

- name: Fernanda Martins
  disabled: false
  matched: false
  sort: 200
  num_mentee: 2
  hours: 5
  type: both
  index: 40
  location: Amsterdam/Netherlands
  position: DevOps Engineer, Clay Solutions
  bio: |
    I work with infrastructure engineering for 13 years. I love all things infrastructure: designing platforms in the cloud with Azure/AWS, coding in terraform/ansible/python/shell.., building awesome delivery pipelines and helping developers.
    I am from Brazil, currently living in Amsterdam and worked in several companies and different industries.
    I am community-driven: I have presented at conferences, contributed to open source and like sharing knowledge.
  image: "assets/images/mentors/fernanda_martins.jpg"
  languages: English, Portuguese
  availability: [6, 7, 8, 9, 10, 11]
  skills:
    experience: 10-15 Years
    years: 15
    mentee: |
      Dedicated, curious and thirsty for knowledge
    areas:
      - DevOps
      - Distributed Systems
    languages: ""
    focus: []
    extra: |
      DevOps practices, how to start in infrastructure, resume review, learn cloud, infrastructure as code, incident management, improve your pipeline, manage platform priorities, how to better support developers
  network:
    - linkedin: https://www.linkedin.com/in/flmmartins/
    - github: https://github.com/flmmartins/

- name: Gabriel Oliveira
  disabled: false
  matched: false
  sort: 200
  num_mentee: 4
  hours: 5
  type: both
  index: 41
  location: Amsterdam
  position: QA Engineer, Picnic
  bio: |
    I am a pragmatic Agile tester dedicated to enhancing team deliveries through the development and maintenance of automated tests, fostering cross-disciplinary collaboration to establish a unified understanding of our products, and providing timely, actionable feedback to stakeholders.

    🤔 You may be thinking "So what, how does that help me"? Or you may be in the category of "I don't know where to grow/learn next"? Book a session and tell me a bit about yourself so we can together find a way on how my experience can help you 😉

    🥶 Also, if you get frozen solid when doing test automation, I also offer an guidance on automated testing where we can deep-dive into the code of your choice together.
  image: "assets/images/mentors/gabriel_oliveira.jpg"
  languages: English, Portuguese
  availability: [6, 7, 8, 9, 10, 11]
  skills:
    experience: 7-10 Years
    years: 10
    mentee: |
      QAs willing to grow on their career
    areas:
      - QA
      - Product Management
      - Project Management
      - Frontend Developer
      - Backend Developer
    languages: Python, Javascript, Java
    focus:
      - Grow from beginner to mid-level
      - Grow from mid-level to senior-level
      - Change specialisation within IT
      - Grow beyond senior level
      - Switch from IC to management position
    extra: |
      QA Engineering, Agile Testing, Software Test Automation, QA experiences in Test Automation
  network:
    - linkedin: https://www.linkedin.com/in/gpaoliveira

- name: Abdul-Mateen Qamardeen
  disabled: true
  matched: false
  sort: 1
  hours: 5
  type: ad-hoc
  index: 42
  location: Nigeria
  position: Founder & CEO, R For All
  bio: |
    I am a student Architect who has deep passion for software engineering and coding. I've worked with multiple programming languages including R, Python, Golang, Java, c++ and scala. Currently I'm serving as the CEO of the company I founded, R For All, which trains people on R Programming skills. My focus recently has been on R Programming because of my passion for healthcare analysis and tech which is where R thrives. My R Programming skills is Johns Hopkins university and HackerRank certified. I'm looking forward to mentoring curious candidates like me.
  image: "assets/images/mentors/abdul_qamardeen.jpg"
  languages: English, Yoruba
  availability: []
  skills:
    experience: 5-7 Years
    years: 7
    mentee: |
      I want a CURIOUS mentee with a little background with R or Python programming, and data analysis knowledge. She must have a PC with good internet connection.
    areas:
      - Backend Developer
      - Data Science
      - Frontend Developer
      - Machine Learning
      - Business Analysis
    languages: Python, Go, Java, Scala, Javascript
    focus:
      - Switch career to IT
      - Grow from beginner to mid-level
      - Grow from mid-level to senior-level
      - Grow beyond senior level
      - Switch from IC to management position
    extra: |
      R programming, Data Analysis, Python programming, Machine Learning, LinkedIn optimization
  network:
    - linkedin: https://www.linkedin.com/in/abdulmateenqamardeen/
    - github: https://github.com/DISCRETEboi

- name: Olga Volkova
  disabled: true
  matched: true
  sort: 1
  hours: 2
  type: long-term
  index: 43
  location: London
  position: Senior Machine Learning Engineer, Cleo
  bio: |
    With over a decade in the tech industry, I have a Master’s in Computer Science and over seven years of experience in various roles within SAP systems, including Analyst, Engineer, Architect, and Team Lead, contributing to over 20 successful projects. I redirected my career towards data science in 2018, beginning as a Junior Data Scientist and continuously advancing my knowledge in the field through self-directed learning. My expertise now encompasses a range of Machine Learning systems, including large language models (LLMs), graph neural networks, and deep learning techniques like Transformer architecture for time-series analysis.
  image: "assets/images/mentors/olga_volkova.jpeg"
  languages: English, Russian
  skills:
    experience: 10-15 Years
    years: 15
    mentee: |
      I am excited to mentor individuals who are new to the world of machine learning or are looking to strengthen their existing skills in this area. My ideal mentee is someone who may be just starting out in their tech career or is looking to transition into a machine learning role. You don't have to have all the answers or be sure of your path — curiosity, a willingness to learn, and the courage to ask questions are the most important qualities. I am committed to creating a supportive and inclusive environment where my mentees can grow at their own pace, build confidence in their abilities, and explore new ideas without fear of making mistakes. Everyone from all backgrounds is welcome, especially those who might feel underrepresented or uncertain about their place in the tech world. Together, we'll work towards not just improving your technical skills, but also boosting your confidence and helping you find your unique voice in the machine learning community.
    areas:
      - Machine Learning
      - Data Science
      - Business Analysis
    languages: Python
    focus:
      - Grow from beginner to mid-level
      - Grow from mid-level to senior-level
      - Change specialisation within IT
      - Switch career to IT
    extra: |
      Deep Learning, Graph Deep Learning, Machine Learning system design, Algorithms and Data Structures, Data Science / ML Engineer interview process
  network:
    - linkedin: https://www.linkedin.com/in/olga-volkova-61562463/

- name: Samantha Cohen
  disabled: true
  matched: false
  sort: 1
  hours: 2
  type: both
  index: 44
  location: London, UK
  position: Principal Software Engineer, OVO Energy
  bio: |
    I'm a transgender, neurodivergent woman with just over 10 years of experience in the industry. I've worked in a lot of companies and have learned a bunch of different languages. I particularly like to focus on code quality, testing approaches and software architecture. I'm a strong advocate for TDD and pair programming and emphathic, collaborative software engineering.

    Current role is as a principal engineer so I split my time between distributed systems architecture, writing code and coaching/upskilling engineers throughout the company.
  image: "assets/images/mentors/samantha-cohen.jpg"
  languages: English
  availability: []
  skills:
    experience: 10-15 Years
    years: 15
    mentee: |
      Somebody who is excited to learn
    areas:
      - Frontend Developer
      - Fullstack Developer
      - DevOps
      - Distributed Systems
      - Backend Developer
    languages: Javascript, Python, Java, C#, Rust
    focus:
      - Change specialisation within IT
      - Switch career to IT
      - Grow beyond senior level
      - Grow from mid-level to senior-level
      - Grow from beginner to mid-level
    extra: |
      Software design, software architecture, system architecture, TDD, testing strategies, software development lifecycle, soft skills & influence
  network:
    - linkedin: www.linkedin.com/in/samantha-cohen-59a98265
    - medium: https://medium.com/@samanthacohen294

- name: Anahi Gaetan
  disabled: true
  matched: false
  sort: 1
  hours: 5
  type: both
  index: 45
  location: Cordoba, Argentina
  position: React Developer, Leniolabs
  bio: |
    I've been working as a React developer for around four years and have been working remotely and travelling for the last two. I have a degree in development, but I struggled a lot to find my first job. It was women from a JavaScript community who helped me and guided me to get that first job. It's thanks to them that I am where I am today. So I just want to give a little of this back to the community and help other women get their first job. Even if they already have one but are struggling with situations, impostor syndrome, or solving problems, I can give advice and help with that too.
  image: "assets/images/mentors/anahi-gaetan.jpg"
  languages: English, Spanish
  availability: []
  skills:
    experience: 2-4 Years
    years: 4
    mentee: |
      Career switcher or juniors who are still struggling and need help. Someone passionate on development and keen to learn.
    areas:
      - Frontend Developer
      - Fullstack Developer
    languages: Javascript
    focus:
      - Grow from beginner to mid-level
      - Switch career to IT
    extra: |
      Website development with Javascript and React
      Switch carrer to IT, as a Front-End developer
      Preparation for technical interview to get your first Front-End job
  network:
    - linkedin: https://www.linkedin.com/in/anagdev/

- name: Paula Kennedy
  disabled: false
  matched: false
  sort: 200
  num_mentee: 1
  hours: 2
  type: both
  index: 46
  location: London, UK
  position: Chief Operating Officer, Syntasso
  bio: |
    I am currently Co-Founder and Chief Operating Officer of Syntasso; my previous roles include Senior Director of Tanzu Global Education at VMware, Senior Director of Platform Services EMEA at Pivotal and Co-Founder & Chief Operating Officer of CloudCredo. 
    I've been working in the IT industry for over 20 years and am passionate about community, diversity and inclusion. I have a range of speaking experience including DevOpsDays, DevOps Enterprise Summit, Velocity Conference, QCon and the LeadDev conference.
    I also enjoy giving back to the community and I am part of the organising committee for Kubernetes Community Days UK and DevOps Days London, and I also organise the London Platform User Group.
  image: "assets/images/mentors/paula_kennedy.jpeg"
  languages: English
  availability: [5, 6, 7, 8, 9, 10, 11]
  skills:
    experience: 16+ Years
    years: 16
    mentee: |
      I'm looking to help anyone who is looking to get more involved in public speaking and getting more engaged in the tech community. I'm also keen to help mentees who are considering founding their own start-up or are looking to take on a senior leadership role.
    areas:
      - Engineering management
      - Product Management
      - Site Reliability Engineering
    languages: ""
    focus:
      - Grow beyond senior level
      - Switch from IC to management position
      - Change specialisation within IT
      - Grow from beginner to mid-level
      - Switch career to IT
    extra: |
      Leadership Skills, Community Work, Founder Skills, Public Speaking Advice
  network:
    - linkedin: https://www.linkedin.com/in/paulalkennedy/

- name: Mena Esezobor
  disabled: false
  matched: false
  sort: 10
  num_mentee: 1
  hours: 2
  type: both
  index: 47
  location: Birmingham, United Kingdom
  position: Software engineer, GallagherRe
  bio: |
    I am a software Engineer and I thrive on mastering the intricacies of C#, .NET, .NET Core,
    JavaScript, TypeScript, Angular, Jasmine, React, Vue and Unit Testing. My foundation in computing, algorithm design, and development
    techniques fuels my passion for staying ahead of the curve in software engineering trends. Beyond honing my skills, I find fulfillment in mentoring aspiring tech professionals, guiding them as they navigate their entry into the tech industry.
  image: "assets/images/mentors/mena_esezobor.jpg"
  languages: English
  availability: []
  skills:
    experience: 5-7 Years
    years: 7
    mentee: |
      I am looking for a mentee that has a positive outlook and is eager to learn. They are also open to being challenged and stepping outside their comfort zone.
    areas:
      - Frontend Developer
      - Fullstack Developer
      - DevOps
      - Data Science
      - Data Engineering
    languages: Javascript, C#, Python, Java, Scala
    focus:
      - Grow from mid-level to senior-level
      - Grow from beginner to mid-level
      - Grow beyond senior level
      - Change specialisation within IT
      - Switch from IC to management position
    extra: |
      Software development strategies, career transitions, interview prep, LinkedIn and cv review
  network:
    - linkedin: https://www.linkedin.com/in/amenawon-esezobor/

- name: Prerna Singhal
  disabled: false
  matched: false
  sort: 500
  hours: 4
  type: both
  index: 48
  location: London, United Kingdom
  position: Senior Software Engineer 2, Hubspot
  bio: |
    Currently working as Lead Engineer for Hubspot. I have 12 years for Software development experience (Backend and Fullstack). I have worked with tech giants for 7 years - Microsoft, Expedia, Salesforce and have worked in startup industry for 5 years. Hence i understand working in both in environments. I have worked with wide variety of technologies - Java, AWS, Azure, Python, Distributed systems, Scaling applications.
  image: "assets/images/mentors/prerna_singhal.jpg"
  languages: English
  availability: [5, 6, 7, 8, 9, 10, 11]
  skills:
    experience: 10-15 Years
    years: 15
    mentee: |
      One who wants to transition from junior to senior levels.
    areas:
      - Backend Developer
      - Distributed Systems
      - Fullstack Developer
      - DevOps
      - QA
    languages: Java, C#, Python, Kotlin, Javascript
    focus:
      - Grow from mid-level to senior-level
      - Grow from beginner to mid-level
      - Switch career to IT
      - Change specialisation within IT
      - Grow beyond senior level
    extra: |
      Software Development Strategies, Resume Review, Preparation for The Technical Interview, How to grow from junior to lead engineers, Project management
  network:
    - linkedin: https://www.linkedin.com/in/prernasinghal90/

- name: Samuela Smolorz
  disabled: false
  matched: false
  sort: 100
  num_mentee: 1
  hours: 4
  type: both
  index: 49
  location: London
  position: Software Engineer, Garrison Technology Ltd
  bio: |
    I’m a lead at Women Coding Community and a backend/cloud software engineer working in cybersecurity. Previously, I’ve worked as a data analyst. As a career switcher myself, I love mentoring junior engineers and those transitioning into tech. I also enjoy helping people get started with volunteering in tech.
  image: |
    assets/images/mentors/samuela_smolorz.jpeg
  languages: English, Polish
  availability: [8, 9, 10, 11]
  skills:
    experience: 2-4 Years
    years: 4
    mentee: |
      Career switchers or junior engineers who would like to grow, adapt and reflect
    areas:
      - Backend Developer
      - Fullstack Developer
      - Data Engineering
      - Security
      - DevOps
    languages: Python, Javascript, Go
    focus:
      - Switch career to IT
      - Grow from beginner to mid-level
      - Change specialisation within IT
    extra: |
      - Cloud infrastructure engineering
      - Databases and SQL
      - Technical writing
      - Cybersecurity
      - Working in data vs software teams
      - Working in start-ups vs mid-sized vs big companies
      - Interview preparation
      - Personal project/resume review
  network:
    - linkedin: https://www.linkedin.com/in/samuela-smolorz-mbcs-6821a3161/

- name: Arzu Caner
  disabled: false
  matched: false
  sort: 100
  hours: 1
  type: ad-hoc
  index: 50
  location: United Kingdom/London
  position: Fullstack Developer, InnoAl Tech Solution
  bio: |
    Arzu began her career in the telecommunications sector, specializing in CRM systems and marketing. After earning her master's degree in marketing, she successfully led customer loyalty and retention projects as a Marketing and Customer Relationship Manager, developing and implementing strategic campaigns aimed at enhancing customer satisfaction and loyalty. Additionally, she provided system and product training as an instructor.

    She then made significant contributions as a digital project manager, supporting the growth and development of startups, and has a strong background in SEO. With a keen interest in technological advancements, Arzu transitioned into software development, initially focusing on databases and leveraging emerging technologies to optimize data management. She currently works on mobile and web application development, where she innovates solutions to improve user experience and performance. 

    Arzu shares her career journey and technical insights through blog posts and serves as an evangelist in the Women Coding Community, actively promoting the advancement of women in technology.
  image: |
    assets/images/mentors/arzu_caner.jpeg
  languages: English, Turkish
  availability: [9, 10, 11]
  skills:
    experience: 2-4 Years
    years: 4
    mentee: |
      Those who are changing their careers, interested in app development.
    areas:
      - Fullstack Developer
    languages: Javascript
    focus:
      - Grow from beginner to mid-level
    extra: |
      Career change, app development, software development, GitHub, hackathons, technical writing, React, React Native, JavaScript, Node.js, MongoDB
  network:
    - linkedin: https://www.linkedin.com/in/arzucaner/
    - medium: https://arzugny.medium.com/
    - github: https://github.com/arzucaner
    - youtube: https://www.youtube.com/channel/UCsK0v6RouRYb5I1Ny8flrOg

- name: Prabha Venkatesh
  disabled: false
  matched: false
  sort: 100
  num_mentee: 2
  hours: 5
  type: both
  index: 51
  location: Bristol, UK
  position: Data scientist, Milbotix
  bio: |
    I am an AI Engineer with around 7 years of experience in software and a special focus on AI in the last few years. I have been leading AI research for a health care startup and have co-authored papers and a patent on the work carried out.
  image: |
    assets/images/mentors/prabha_venkatesh.jpeg
  languages: English
  availability: [8, 9, 10, 11]
  skills:
    experience: 5-7 Years
    years: 7
    mentee: |
      Individuals in early careers who are looking for help in coding and career guidance; but happy to help anyone I can
    areas:
      - Data Science
      - Machine Learning
      - Data Engineering
      - Product Management
      - Project Management
    languages: Python, Javascript, C#, C#
    focus:
      - Grow from beginner to mid-level
      - Grow from mid-level to senior-level
      - Switch career to IT
    extra: |
      AI/ ML concepts, Resume review, technical interview
  network:
    - linkedin: https://www.linkedin.com/in/prabha-venkatesh-t

- name: Lulu Cao
  disabled: true
  matched: false
  sort: 1
  hours: 2
  type: both
  index: 52
  location: Kansas City, United States
  position: Software Developer, backstitch, Inc
  bio: |
    I transitioned from a philosophy teacher to a software developer. I currently have 2 years of experiences in full-stack development. I worked or am working in JavaScript, Python, Ruby. I have also shipped desktop/kiosk apps using Electron. I like giving back to community because I care about people. I have volunteered or am volunteering with Code for America, Women Who Code, Kansas City Women in Technology.
  image: |
    assets/images/mentors/lulu_cao.jpeg
  languages: English, Mandarin
  availability: []
  skills:
    experience: 2-4 Years
    years: 4
    mentee: |
      Eager to learn and take on new challenges, or someone who is transitioning into tech
    areas:
      - Fullstack Developer
      - Frontend Developer
      - Backend Developer
    languages: Javascript, Python
    focus:
      - Grow from beginner to mid-level
    extra: |
      Resume Review, Introduction to JavaScript, Career Advice
  network:
    - linkedin: https://www.linkedin.com/in/lulu-cao/
    - medium: https://medium.com/@lcao_5526

- name: Adnan Salehin
  disabled: true
  matched: false
  sort: 1
  hours: 4
  type: both
  index: 53
  location: London
  position: Senior Associate Software Engineer, JPMorganChase
  bio: |
    Adnan has been leading the Equities Athena Technology team at JPMorgan within a front office setting that is very fast paced.
    Adnan has led and personally developed several key projects within the team, developing across the full stack and collaborating across multiple teams across multiple locations across the globe.
    YoE: 5+
  image: |
    assets/images/mentors/adnan_salehin.jpeg
  languages: English
  availability: []
  skills:
    experience: 5-7 Years
    years: 7
    mentee: |
      I'm passionate about helping others in their career journey, especially those who are still looking for their first role. I can help them navigate their career pathway, interview processes and be better prepared for the future. I can also share guidance on how one can cultivate leadership and communication skills as well as hard skills required for their personal growth such as programming skills and system design skills.
    areas:
      - Frontend Developer
      - Backend Developer
      - Data Engineering
      - Fullstack Developer
      - Project Management
    languages: Python, Javascript, Java, Kotlin
    focus:
      - Switch career to IT
      - Grow from beginner to mid-level
      - Grow from mid-level to senior-level
      - Change specialisation within IT
    extra: |
      CV Review, Interviews, Career Navigation, Programming languages and concepts (Python, JavaScript, Object Oriented/Functional Programming), System Design
  network:
    - linkedin: https://www.linkedin.com/in/adnansalehin

- name: Ima-Abasi Effiong
  disabled: false
  matched: false
  sort: 10
  hours: 5
  type: both
  index: 54
  location: Nigeria
  position: QA Engineer, Cloudenly
  bio: |
    I’m a QA Engineer with over 2 years of experience in manual testing, particularly in the HR tech field. I originally studied English/Literary Studies in university but switched to IT more than two years ago. I’m passionate about helping other women like me who are also transitioning into the IT industry.
  image: |
    assets/images/mentors/ima-abasi_effiong.jpeg
  languages: English
  availability: []
  skills:
    experience: 2-4 Years
    years: 4
    mentee: |
      I can provide guidance and resources to a passionate self learner, an early career engineer and people who just switched from different fields to Software Testing.
    areas:
      - QA
      - Product Management
    languages: Python
    focus:
      - Switch career to IT
      - Grow from beginner to mid-level
    extra: |
      Quality Assurance, Switch career to IT, Product Management, Grow from beginner to mid level.
  network:
    - linkedin: https://www.linkedin.com/in/imaabasieffiong/

- name: Lidiane Mayra Taquehara
  disabled: false
  matched: false
  sort: 200
  num_mentee: 1
  hours: 5
  type: both
  index: 55
  location: London
  position: Senior Software Engineer, Artsy
  bio: |
    I'm a senior software engineer who migrated to IT after 10 years working on a complete different area (I was a factory worker in the past). I found my passion in the tech field and I'd love to help other women who are also interested in it.
  image: |
    assets/images/mentors/lidiane_mayra_taquehara.jpeg
  languages: English, Portuguese
  availability: [5, 6, 7, 8, 9, 10, 11]
  skills:
    experience: 7-10 Years
    years: 10
    mentee: |
      A mentee with a curious mind and passionate about learning new things.
    areas:
      - Backend Developer
      - QA
      - Fullstack Developer
      - Frontend Developer
      - Distributed Systems
    languages: Ruby, Javascript, Python, Java
    focus:
      - Switch career to IT
      - Grow from beginner to mid-level
      - Grow from mid-level to senior-level
    extra: |
      Software engineering, Automated tests, Backend development, Test Driven Development, Web scraping
  network:
    - linkedin: https://www.linkedin.com/in/lmayra/

- name: Ajeetha Kumari Venkatesan
  disabled: true
  matched: false
  sort: 1
  num_mentee: 1
  hours: 2
  type: both
  index: 56
  location: London, UK
  position: Director of Verification, AsFigo Technologies
  bio: |
    Ajeetha Kumari Venkatesan is a notable expert in VLSI design and functional verification, currently serving as the Director of Verification at AsFigo Technologies Limited. With extensive experience in both digital and analog VLSI, she leads initiatives in functional verification methodologies. 

    Ajeetha is also a member of the Technical Program Committee for DVCon India and has been presenting on various technical topics across Europe including Spain, Germany and UK. 

    Her contributions include developing UVMLint for IEEE-UVM core code, reflecting her commitment to enhancing verification tools. Ajeetha's leadership and expertise make her a respected figure in the semiconductor industry. Her first start-up focusing on VLSI education is running successfully since 2004!
  image: |
    assets/images/mentors/ajeetha_kumari.jpeg
  languages: English, Tamil, Hindi, Kannada
  availability: []
  skills:
    experience: 16+ Years
    years: 16
    mentee: |
      VLSI design engineersg
    areas:
      - Product Management
      - Project Management
      - Engineering management
      - Business Analysis
      - QA
    languages: Python
    focus:
      - Grow from mid-level to senior-level
      - Grow beyond senior level
      - Switch career to IT
      - Switch from IC to management position
      - Grow from beginner to mid-level
    extra: |
      UVM, SystemVerilog, SVA, PSL, Verilog, VHDL, ASIC, FPGA, Lint
  network:
    - linkedin: https://in.linkedin.com/in/ajeetha

- name: Alexey Buzovkin
  disabled: true
  matched: false
  sort: 1
  hours: 5
  type: both
  index: 57
  location: London
  position: Data Scientist, Revolut
  bio: |
    Trained/pushed to prod computer vision models for classification, segmentation, text extraction, detection, etc
    Implemented papers, researched new approaches, synthesised datasets with SD/sdxl/svd, trained custom supplementary modules for them
    Implemented approaches for AWB, slam, depth enhancement, etc
  image: |
    assets/images/mentors/alexey_buzovkin.jpeg
  languages: English, Russian
  availability: []
  skills:
    experience: 5-7 Years
    years: 7
    mentee: |
      Anybody who is interested in growth
    areas:
      - Data Science
    languages: Python
    focus:
      - Grow from mid-level to senior-level
    extra: |
      Software development strategies, research approaches
  network:
    - linkedin: https://www.linkedin.com/in/alexey-buzovkin-6587b7122/

- name: Ciera Fowler
  disabled: true
  matched: false
  sort: 1
  hours: 4
  type: both
  index: 58
  location: London, UK
  position: ML Engineering Lead, Ori Industries
  bio: |
    With over a decade of experience in data engineering, architecture, and analytics I excel in building scalable data platforms and leading high-impact projects. As ML Engineering Lead at Ori, I drive machine learning initiatives, and previously at Clear Street, I implemented an enterprise data warehouse. My expertise spans large language models, cloud architectures, real-time data solutions, and high-performing data warehousing ETL frameworks, with a passion for both innovation and mentorship. Last year, I also served as Lead Instructor for BrainStation’s AI course, sharing practical AI skills with emerging professionals.
  image: |
    assets/images/mentors/ciera_fowler.jpg
  languages: English
  availability: []
  skills:
    experience: 10-15 Years
    years: 15
    mentee: |
      Someone with big aspirations!
    areas:
      - Machine Learning
      - Data Engineering
      - Engineering management
      - DevOps
      - Data Science
    languages: Python
    focus:
      - Switch career to IT
      - Change specialisation within IT
      - Switch from IC to management position
      - Grow beyond senior level
      - Grow from mid-level to senior-level
    extra: |
      Data platform development, resume review, prep for coding interviews, generative AI and machine learning applications, ML ops, vendor selection, KPI setting and monitoring
  network:
    - linkedin: https://www.linkedin.com/in/ciera-fowler/

- name: Liko Chien
  disabled: true
  matched: false
  sort: 1
  hours: 2
  type: ad-hoc
  index: 59
  location: UK
  position: Senior frontend developer, California Umbrella
  bio: |
    Proven collaborator with cross-functional teams, adapting to diverse work environments across 3 countries. Focused on sustainable code practices, performance optimization, and customer-focused solutions. Achieved a senior role within 4 years, with expertise in React, TypeScript, Node.js, and testing
  image: |
    assets/images/mentors/liko_chien.jpg
  languages: English, Mandarin
  availability: []
  skills:
    experience: 2-4 Years
    years: 4
    mentee: |
      Switch career to IT, Grow from beginner to mid-level, new immigrants
    areas:
      - Frontend Developer
      - Product Management
      - Engineering management
      - DevOps
      - Data Engineering
    languages: Javascript, Python
    focus:
      - Grow from beginner to mid-level
      - Switch career to IT
      - Grow from mid-level to senior-level
      - Change specialisation within IT
      - Grow beyond senior level
    extra: |
      Resume Review, Communication, Collaboration, Frontend development, Preparation for The Technical Interview
  network:
    - linkedin: https://www.linkedin.com/in/liko-chien-905b42293/

- name: Marie Coquille
  disabled: true
  matched: false
  sort: 1
  hours: 4
  type: both
  index: 60
  location: London, UK
  position: Software Engineer, Cado Security (just bought by DarkTrace)
  bio: |
    I have been a software engineer for a few years now. Before that I was a data scientist for a short period, and before being a data scientist I was a data analyst.
  image: |
    assets/images/mentors/marie_coquille.jpeg
  languages: English, French
  availability: []
  skills:
    experience: 4-5 Years
    years: 5
    mentee: |
      Juniors.
    areas:
      - Frontend Developer
      - Fullstack Developer
      - Backend Developer
    languages: Javascript
    focus: []
    extra: |
      Get your first job in SE / How it is being a woman in tech / Mock interviews
  network:
    - linkedin: https://uk.linkedin.com/in/marie-coquille-b0b733100

- name: Kateryna Ogar
  disabled: false
  matched: false
<<<<<<< HEAD
  sort: 200
=======
  sort: 10
>>>>>>> c52523dd
  hours: 4
  type: both
  index: 61
  location: The UK, London
  position: Product Manager/ Scrum Master, Cisco Systems
  bio: |
    Hi there! I’m Kateryna, a Product Manager and Scrum Master with 5+ years of hands-on experience driving innovation and delivering complex software solutions for industry leaders like NASDAQ, Ericsson, and Volvo. My certifications in PSM1, KSP, and SAFe 5.1 Agilist reflect my commitment to delivering top-quality results using Agile, Kanban, Lean, TDD, and BDD practices.
    As a mentor, I’m here to guide you through the challenges of product management, project leadership, and Agile practices. Whether you're looking to improve team performance, navigate complex projects, or refine your leadership skills, I’m passionate about helping you grow.
    I’m also a proud mentor in the Women in Tech (6.0) program and am ranked in the Top 1% of Product Mentors on ADPList, where I’ve helped mentees like you unlock their full potential, drive innovations and secure new jobs. If you're ready to take your career to the next level and make an impact in tech, let’s work together to shape your journey!
  image: assets/images/mentors/kateryna_ogar.jpeg
  languages: English, Russian, Ukranian
  availability: [8, 9, 10, 11]
  skills:
    experience: 5-7 Years
    years: 7
    mentee: |
      I’m looking to work with motivated individuals who are excited to grow their skills in product/project management and leadership. If you’re looking to transition into product/project management, step into a leadership role in Agile teams or improve your skills, I’d love to help you get there!
      I enjoy mentoring curious learners who want to dive into Agile methodologies like Scrum, Kanban, and SAFe. If you’re passionate about creating products that make a real impact and aligning your work with business goals, we’ll be a great match.
      If you’re ready to take your career to the next level, let’s connect and make it happen!
    areas:
      - Project Management
      - Business Analysis
      - Product Management
    languages: ""
    focus:
      - Change specialisation within IT
      - Switch career to IT
      - Switch from IC to management position
      - Grow from beginner to mid-level
      - Grow from mid-level to senior-level
    extra: |
      Product Management, Project Management, Agile & Scrum Practices, Diversity & Inclusion in Tech, Career Development & Leadership, Resume Review, Interview Mock Sessions
  network:
    - linkedin: https://www.linkedin.com/in/kateryna-ogar/
    - website: https://adplist.org/mentors/kateryna-ogar

- name: Chandeep Khosa
  disabled: true
  matched: false
  sort: 1
  hours: 3
  type: both
  index: 62
  location: London, UK
  position: Founder & Managing Director, 2Toucans
  bio: |
    I am the Founder & Managing Director of 2Toucans, a digital agency I setup after 20 years as a web developer, technical lead and trainer. My career spans projects delivered for clients such as the United Nations, National Grid, and the University of Oxford. These days I mostly work as a technical consultant, strategist & architect, while also doing some development, and managing teams of developers, designers & marketers to keep our clients happy. Our clients are a nice mix of charities, membership associations, a college & small businesses.
  image: assets/images/mentors/chandeep_khosa.jpeg
  languages: English, Spanish, Italian, Portuguese
  availability: []
  skills:
    experience: 16+ Years
    years: 16
    mentee: |
      Underrepresented, anxious, low confidence as I am very skilled and experienced with helping these groups and helping them get their first jobs in tech, as web developers or similar.
    areas:
      - Engineering management
      - Project Management
      - Business Analysis
      - Fullstack Developer
      - QA
    languages: Javascript
    focus:
      - Switch career to IT
      - Grow from beginner to mid-level
      - Change specialisation within IT
      - Grow from mid-level to senior-level
      - Grow beyond senior level
    extra: |
      Technical strategy, consultancy, architecture, planning, project management, collaborating with team members, working with team members in multiple git branches, resume review
  network:
    - linkedin: https://www.linkedin.com/in/chandeepkhosa/

- name: Wilson Adenuga
  disabled: false
  matched: false
  sort: 10
  hours: 4
  type: both
  index: 63
  location: UK/Birmingham
  position: Senior Frontend Engineer, BeyondIT SRL
  bio: |
    I am a full-stack engineer specializing in building scalable, accessible web and mobile applications. My expertise spans React.js, React Native, Next.js, Node.js, Python, microservices, and cloud platforms like AWS and Cloudflare. I've led projects in fintech, healthcare, and cybersecurity domains. I'm passionate about mentoring developers, improving code quality, and advocating for best practices in TDD, database design, and web accessibility. I actively contribute to the developer community through mentorship programs and open-source projects.
  image: assets/images/mentors/wilson_adenuga.jpeg
  languages: English
  availability: []
  skills:
    experience: 4-5 Years
    years: 5
    mentee: |
      I'm looking for mentees who are passionate, eager to learn, and committed to upskilling. I can provide mentorship in backend and frontend engineering, test-driven development (TDD), database design, microservices, system design, and emerging topics in software engineering.
    areas:
      - Frontend Developer
      - Fullstack Developer
      - Distributed Systems
    languages: Javascript, Python
    focus:
      - Switch career to IT
      - Grow from beginner to mid-level
      - Grow from mid-level to senior-level
    extra: |
      Full-Stack JavaScript Development (React.js, Next.js, Node.js)
      Mobile App Development with React Native
      Test-Driven Development Methodologies
      Technical Interview Preparation
      Web Accessibility Best Practices
      Python Programming Fundamentals
  network:
    - linkedin: https://www.linkedin.com/in/wilson-adenuga/
    - github: https://github.com/oluwatunmiisheii

- name: Nadezhda Iaromirova
  disabled: false
  matched: false
  sort: 100
  num_mentee: 2
  hours: 2
  bio: |
    As a 360° digital marketing expert with 15+ years of experience, I would be happy to offer professional advice and provide mentorship to those at the entry-level or mid-level of their careers. My experience is primarily in enterprise-level software companies, focusing on data protection and cybersecurity. I bring expertise in web and IT-specific project management, complex technical product delivery, and web production.
  position: Sr. IT Project Manager, Acronis
  image: assets/images/mentors/nadezhda_laromirova.jpeg
  location: Bulgaria, Sofia
  type: both
  index: 64
  languages: English, Russian
  availability: [10, 11]
  skills:
    experience: 16+ Years
    years: 16
    areas:
      - Product Management
      - Business Analysis
    focus:
      - Switch from IC to management position
      - Grow from beginner to mid-level
    mentee: I'm looking for entry-level or mid-level professionals who are eager to advance their careers in IT project management, product ownership, business analysis, or UX. If you're passionate about growing your skills, open to constructive feedback, and ready to take the next step in your career, I'd love to provide personalized mentorship and career advice.
    extra: I can advice on a career as a project manager, product owner, or business analyst. I also specialize in user experience (UX) optimization, A/B testing, digital analytics, and reporting and can consult on UX and UI topics. Also, I can offer guidance on Agile methodologies widely used in IT, insights into valuable skill development. I can help review your CV and offer sessions to prepare you for real job interviews.
  network:
    - linkedin: https://www.linkedin.com/in/yaromirova/
    - website: https://hackernoon.com/u/uxdilettante

- name: Sergei Begishev
  disabled: false
  matched: false
  sort: 200
  num_mentee: 1
  hours: 4
  bio: |
    I am a product leader with over 5 years of experience in IT, currently serving as Chief Product Officer (CPO) and building upon my engineering foundation. My experience spans both large corporations and startups, with particular strengths in analyzing business data and streamlining operations. My commitment to mentorship grew from helping engineers effectively communicate their business impact, leading me to develop and teach a course that has equipped over 20 engineers with skills to present results confidently and advance their careers. I remain dedicated to expanding this impact by continuing to guide emerging tech professionals in bridging the gap between technical excellence and business success.
  position: Chief Product Officer, Overgear
  image: assets/images/mentors/sergei_begishev.jpeg
  location: Belgrade, Serbia
  type: both
  index: 65
  languages: English, Russian
  availability: [5, 6, 7, 8, 9, 10, 11]
  skills:
    experience: 5-7 Years
    years: 7
    areas:
      - Product Management
      - Business Analysis
      - Engineering management
      - Data Engineering
    focus:
      - Switch from IC to management position
      - Grow from mid-level to senior-level
      - Grow from beginner to mid-level
      - Switch career to IT
    mentee: I am seeking motivated engineers who want to elevate their careers by developing their ability to communicate technical work in business terms, enhance their leadership capabilities, and master data-driven decision making
    extra: Mentoring Topics such as Product Architecture & Design, Business Data Analysis & Visualization, Team Management & Leadership Skills, Technical Project Presentation, Process Automation Strategy, Cross-functional Communication
  network:
    - linkedin: https://www.linkedin.com/in/sergey-begishev/

- name: Silda Balla
  disabled: false
  matched: false
  sort: 100
  num_mentee: 1
  hours: 5
  bio: |
    I am a dedicated Software Engineer with over 6 years of professional experience, specializing in .NET and ReactJS development. Beyond my technical expertise, I am deeply passionate about mentoring and fostering growth in others. Over the years, I’ve had the privilege of mentoring junior developers, interns, and students, guiding them through technical challenges and helping them build confidence in their skills. My Mentoring Experience & Achievements are that I mentored junior developers within my teams, providing guidance on best coding practices, debugging techniques, and project management skills.
  position: Software Engineer, Deel
  image: assets/images/mentors/silda_balla.jpg
  location: Albania,Tirane
  type: both
  index: 66
  languages: English, Spanish, Italian, French
  availability: [8, 9, 10, 11]
  skills:
    experience: 4-5 Years
    years: 5
    areas:
      - Backend Developer
      - Frontend Developer
      - QA
      - Business Analysis
    focus:
      - Grow beyond senior level
      - Grow from mid-level to senior-level
      - Grow from beginner to mid-level
      - Switch career to IT
      - Change specialisation within IT
    mentee: Switch career to IT,Grow from beginner to mid-level,Grow from mid-level to senior-level
    languages: Javascript, Java, Python, C++
    extra: Potential Mentoring Topics such as Software Development Strategies such as Best practices for planning, executing, and managing software projects effectively. .NET Development such as Deep dive into C#, ASP.NET MVC, and building robust applications using the .NET framework. ReactJS such as Developing dynamic and responsive web applications with ReactJS.
  network:
    - linkedin: https://www.linkedin.com/in/s-b-b51a76317/

- name: Sebastian Castro
  disabled: false
  matched: false
  sort: 100
  num_mentee: 1
  hours: 4
  type: both
  index: 67
  location: Boston, MA, USA
  position: Robotics Software Engineer, Robotics and AI Institute
  bio: |
    I began my career as a technical support/training/education marketing engineer focused on robotics and simulation. At the start of 2020, I made a full transition to robotics software engineering and have been keeping up with this challenging career while also tapping into my education interests through open-source software and mentorship projects. Learn more about me at https://roboticseabass.com/about/.
  image: |
    assets/images/mentors/sebastian_castro.jpeg
  languages: English, Spanish
  availability: [8, 9, 10, 11]
  skills:
    experience: 10-15 Years
    years: 15
    mentee: |
      I am looking to help people interested in the robotics field, specially focused on open-source software and/or educational content development. My specialties in robotics include high-level behavior, task and motion planning, and manipulation, but I am willing to branch out and learn with you!
    areas:
      - Backend Developer
      - Fullstack Developer
      - DevOps
      - Machine Learning
      - QA
    languages: Python, Python, C++, C++, Rust
    focus:
      - Grow from beginner to mid-level
      - Grow from mid-level to senior-level
      - Change specialisation within IT
      - Switch career to IT
      - Grow beyond senior level
    extra: |
      Robotics, Software Engineering, Machine Learning, Simulation, Education
  network:
    - linkedin: https://www.linkedin.com/in/sebastian-a-castro
    - website: https://bsky.app/profile/roboticseabass.com

- name: Ramona Gawarwala
  disabled: false
  matched: false
  sort: 10
  num_mentee: 1
  hours: 3
  type: both
  index: 68
  location: London
  position: Software Engineer II, Discovery Education
  bio: |
    I started my career in healthcare, but six years ago, I made the switch to software development after completing a bootcamp. It was one of the best decisions I’ve ever made. Since then, I’ve worked as a Software Developer, continuously learning and growing, and now I’m on my way to becoming a Senior Engineer with a strong interest in cybersecurity and software architecture. I love solving complex problems, building secure and scalable applications, and finding ways to improve systems. I thrive in collaborative environments, enjoy sharing what I learn, and always look for ways to make tech more efficient and accessible. To further develop my skills, I completed the Mid-Level Accelerator course with Code First Girls, and I’m currently enrolled in a GenAI bootcamp to understand both the landscape and boundaries of Generative AI. Through this, I’m learning how to critically think, troubleshoot, and build real-world GenAI workloads. One of the most valuable lessons I’ve learned in my tech journey is the power of mentorship and networking—especially as a woman in tech. Early on, I realized that even if we don’t always see many women around us at work, we are not alone. There is a whole community of women who have gone through the same challenges, faced impostor syndrome, and needed support to stay motivated. Seeing this has made me passionate about encouraging more women not just to enter tech, but to stay in the field, find meaning in their work, and recognize the immense value they bring to the table. Outside of work, I’m into hiking, photography, and getting lost in a good book. I also explore topics like digital transformation, organizational psychology, and the intersection of tech and human behavior—it’s fascinating how technology shapes the way we work and interact. My journey into tech was anything but traditional, and I know how challenging (and rewarding) career changes can be. That’s why I love connecting with others who are navigating similar paths and sharing what I’ve learned along the way.
  image: |
    assets/images/mentors/ramona_gawarwala.jpeg
  languages: English, Romanian
  availability: []
  skills:
    experience: 5-7 Years
    years: 7
    mentee: |
      Motivated and proactive
    areas:
      - Fullstack Developer
      - Distributed Systems
      - DevOps
    languages: Javascript, Python, Java
    focus:
      - Grow from beginner to mid-level
    extra: |
      Software development, Job Search, Motivation, Career Change, Upskill
  network:
    - linkedin: https://www.linkedin.com/in/ramona-gawarwala/

- name: Sonika Janagill
  disabled: false
  matched: false
  sort: 200
  num_mentee: 1
  hours: 2
  type: both
  index: 69
  location: Watford
  position: Engineering Advocate, VML
  bio: |
    Experienced technology professional with 18+ years spanning Java development, e-commerce solutions, cloud architecture, and AI engineering. Currently serving as an Engineering Advocate at VML and Data Engineer at Satalia, I bridge enterprise systems with cutting-edge AI technologies.
    My journey includes leading complex e-commerce implementations, cloud, and AI innovations. As a certified GCP Professional Architect and Scrum Master, I combine technical expertise with strategic vision.
    Passionate about empowering developers to embrace AI and promoting diversity in tech, I leverage my background across multiple technologies to connect diverse domains and drive innovative solutions.
  image: |
    assets/images/mentors/sonika_janagill.jpeg
  languages: English, Hindi, Punjabi
  availability: [6, 7, 8, 9, 10, 11]
  skills:
    experience: 16+ Years
    years: 16
    mentee: |
      I'm seeking curious, proactive individuals interested in AI, data engineering, or modern software development. Whether you're transitioning from traditional development to AI/ML, looking to enhance your cloud architecture skills, or aiming to grow as a technical leader, I'd be delighted to support you. I particularly welcome those with clear goals, a commitment to consistent learning. I especially encourage women and underrepresented groups in tech who are navigating technical career paths.
    areas:
      - Backend Developer
      - Data Engineering
      - DevOps
      - Engineering management
      - Fullstack Developer
    languages: Python, Java, Javascript
    focus:
      - Grow from beginner to mid-level
      - Switch career to IT
      - Change specialisation within IT
      - Grow from mid-level to senior-level
    extra: |
      Cloud Architecture & Data Engineering
      CI/CD using Infra As Code
      AI Engineering & Implementation Strategies
      Transitioning from Traditional Development to AI/ML
      Enterprise E-commerce Solutions
      Technical Career Path Evolution & Growth
      Balancing Technical Depth & Business Awareness
      Building Technical Advocacy Skills
      Work-Life Balance in Technical Careers
  network:
    - linkedin: https://www.linkedin.com/in/sonikaj/

- name: Eniola Oduntan
  disabled: false
  matched: false
  sort: 10
  num_mentee: 1
  hours: 4
  type: long-term
  index: 70
  location: Belfast, United Kingdom
  position: Data Scientist, Analytics Engines
  bio: |
    I am Data Scientist with 3 years of experience currently working on building Generative Al, Natural Language Processing and Multimodal solutions. With a strong background in Computational Statistics & Linguistics, Machine Learning and Business Intelligence, some key highlights of my work have been- Designing and implementing traditional machine learning pipelines for predictive models. Designing and implementing Large Language Model based models for automated alt text generation, book indexing and metadata prediction. Owning delivery of analytical projects and high-quality business intelligence solutions. Using data to drive operational excellence and develop sustainable business growth strategies.
  image: |
    assets/images/mentors/eniola_oduntani.jpeg
  languages: English
  skills:
    experience: 2-4 Years
    years: 4
    mentee: |
      People early in their careers, looking to make a switch to tech. People who struggle with selling themselves at interviews.
    areas:
      - Data Science
      - Machine Learning
      - Business Analysis
      - Project Management
    languages: Python
    focus:
      - Grow from beginner to mid-level
      - Switch career to IT
      - Change specialisation within IT
    extra: |
      Resume review
      Interview preparation 
      Transitioning from a non-technical background
  network:
    - linkedin: http://www.linkedin.com/in/eniola-oduntan

- name: Griswald Brooks
  disabled: false
  matched: false
  sort: 10
  num_mentee: 1
  hours: 4
  type: long-term
  index: 73
  location: Boston, MA
  position: Senior Robotics Engineer, PickNik Robotics
  bio: |
    10 years of experience building mobile robots
  image: |
    assets/images/mentors/griswald_brooks.jpeg
  languages: English
  skills:
    experience: 7-10 Years
    years: 10
    mentee: |
      Engineers with a solid foundation that need a little guidance
    areas: []
    languages: C++, Python
    focus:
      - Grow from mid-level to senior-level
      - Grow from beginner to mid-level
    extra: |
      Robotics software development
  network:
    - linkedin: https://www.linkedin.com/in/griswaldbrooks/
    - website: https://bsky.app/profile/griswaldbrooks.bsky.social

- name: Tiffany Cappeellari
  disabled: false
  matched: false
  sort: 10
  num_mentee: 1
  hours: 2
  type: long-term
  index: 74
  location: Boston, MA, USA
  position: Roboticist, RAI Institute
  bio: |
    I am currently a roboticist/software engineer at the RAI Institute in Boston, MA. At RAI, I work as part of the Robotics API Development Team to build APIs and platforms for our researchers to develop on. I work closely with many of the research teams and am the primary maintainer for our Spot ROS 2 driver and related repositories. Last year, I also had the privilege of presenting our work on this driver at ROSCon 2024. 

    Before RAI, I lived in San Antonio, TX for a few years where I worked as a robotics software engineer at Southwest Research Institute (SwRI). At SwRI, I worked on various industrial automation projects using robots to complete tasks such as sanding, painting, welding, and taking x-rays. I also presented my work at several conferences and was the lead trainer for the ROS-Industrial classes SwRI hosted throughout the year. 

    I completed both my bachelors and masters studies at UC Berkeley in studied electrical engineering and computer science with a focus on robotics and control theory. During my time there, I worked as a student researcher in the Biomimetic Millisystems Lab working on various robotics and controls research projects and was also a TA/GSI for the robotics courses.
  image: |
    assets/images/mentors/tiffany_cappeellari.jpeg
  languages: English
  skills:
    experience: 4-5 Years
    years: 5
    mentee: |
      I'm looking for mentees that want to work in robotics! I'm looking for people that are recent/soon-to-be graduates and/or early career or wanting to switch industries into robotics or automation.
    areas:
      - Backend Developer
      - Project Management
      - Engineering management
      - Backend Developer
      - Backend Developer
    languages: Python, Python, Python, C++, C++
    focus:
      - Grow from beginner to mid-level
      - Grow from beginner to mid-level
      - Grow from beginner to mid-level
      - Change specialisation within IT
      - Change specialisation within IT
    extra: |
      software development, resume review, technical and non-technical interview prep, graduate school applications, research
  network:
    - linkedin: https://www.linkedin.com/in/tiffany-cappellari-199174149/

- name: Lakshmi Balakrishnan
  disabled: false
  matched: false
  sort: 10
  num_mentee: 1
  hours: 3
  type: both
  index: 75
  location: "Birmingham, UK"
  position: senior software engineer, Shopworks
  bio: |
    I have been working in the tech industry for 12 years now - as a backend engineer, specialising in Php, even though I have worked with a few other languages and was a front end developer a life time ago.
  image: |
    assets/images/mentors/lakshmi_balakrishnan.jpeg
  languages: English
  availability: []
  skills:
    experience: 10-15 Years
    years: 15
    mentee: |
      I am looking ideally someone who want to grow in their career and would benefit from the insights of someone who has been in the industry for a while.
    areas:
      - Backend Developer
      - QA
      - Fullstack Developer
      - Distributed Systems
      - Frontend Developer
    languages: Python, Javascript
    focus:
      - Switch career to IT
      - Grow from mid-level to senior-level
      - Change specialisation within IT
    extra: |
      Software development strategies, career goals
  network:
    - linkedin: https://www.linkedin.com/in/lakshmi-balakrishnan-21b3a253

- name: Arun Kumar
  disabled: false
  matched: false
  sort: 10
  hours: 3
  type: both
  index: 76
  location: Newcastle upon Tyne, UK
  position: Senior Developer, Opencast Software Ltd
  bio: |
    I am a full-stack developer with over 9+ years of experience delivering robust web applications and scalable backend systems.
    On the frontend, I have worked extensively with Angular, React, and Next.js to build responsive, user-centric interfaces.
    On the backend, I specialise in Java, Scala, and Spring Boot, developing micro-services and RESTful APIs that power complex platforms.
    I’ve contributed to high-impact open source projects.
    I’m passionate about clean architecture, continuous learning, and mentoring aspiring developers to grow their technical and professional skills.
  image: |
    assets/images/mentors/arunkumar.jpg
  languages: English, Tamil
  availability: []
  skills:
    experience: 7-10 Years
    years: 10
    mentee: |
      I'm looking for a curious, growth-minded mentee—ideally early in their career or transitioning into full-stack development.
      Whether it's technical skills (Angular, React, Next.js, Java, Spring Boot) or career support (interviews, projects, growth), I'm happy to share what I've learned.
      A positive attitude and eagerness to learn matter most.
    areas:
      - Full-Stack Developer
      - Backend Developer
      - Frontend Developer
      - DevOps Engineer
      - Distributed Systems Specialist
    languages: Java, Javascript, Scala, Ruby, Kotlin
    focus:
      - Grow from beginner to mid-level
      - Grow from mid-level to senior-level
      - Switch career to IT
    extra: |
      - Software Development Strategies, Extreme Programming (TDD, Pair programming, CICD), Preparation for The Technical Interview, Software Development Tools
  network:
    - linkedin: https://www.linkedin.com/in/arunkumar1162/
    - medium: https://medium.com/@ja.m.arunkumar
    - github: https://github.com/arunkumar461

- name: Nishi Ajmera
  disabled: false
  matched: false
  sort: 10
  hours: 3
  type: both
  index: 77
  location: London, UK
  position: Architect, Publicis Sapient
  bio: |
    I am a Solutions Architect at Publicis Sapient, where I specialize in designing and delivering innovative solutions that align technology with complex business objectives. With a strong passion for Artificial Intelligence (AI) and Machine Learning (ML), I’ve built a reputation as a thought leader in the AI/ML space—driving innovation, mentoring others, and translating emerging technologies into impactful real-world applications.

    In addition to my professional role, I serve as an Ambassador for Women Techmakers and am recognized as a Google Developer Expert (GDE) in AI/ML. I’m deeply committed to community building and knowledge sharing, regularly speaking at conferences, meetups, and industry events. My engagements often focus on Large Language Models (LLMs) and advanced AI topics, where I aim to demystify complex concepts and inspire others to explore this dynamic field.

    As an active contributor to the Google Developer Groups (GDG), I lead technical sessions, mentor aspiring developers, and advocate for inclusive representation in tech—championing the voices of women in the AI community.
  image: |
    assets/images/mentors/nishi_ajmera.jpg
  languages: English
  availability: []
  skills:
    experience: 10-15 Years
    years: 15
    mentee: |
      I’m looking for mentees who are curious, proactive, and eager to grow—both technically and personally. Someone who takes initiative, is open to feedback, and is genuinely committed to learning. I value a growth mindset and appreciate individuals who are not afraid to ask questions, experiment, and learn from failure.

      Whether you're just beginning your journey in AI/ML or looking to deepen your expertise, I welcome those who are passionate about technology and its potential to solve real-world problems.
    areas:
      - Full-Stack Developer
      - Machine Learning
      - Backend Developer
      - Frontend Developer
      - DevOps Engineer
    languages: Java, Javascript, Go, C++
    focus:
      - Grow from beginner to mid-level
      - Grow from mid-level to senior-level
      - Switch career to IT
    extra: |
      - Generative AI, AI Agents, RAG, buillding LLMs
  network:
    - linkedin: https://www.linkedin.com/in/ajmeranishi/
    - website: https://nishiajmera.com/

- name: Udeme Jalekun
  disabled: false
  matched: false
  sort: 10
  hours: 2
  type: ad-hoc
  index: 78
  location: Nigeria, Lagos
  position: Software QA Engineer, Raenest
  bio: |
    I am a software quality assurance engineer with over 8 years of experience working in IT across FinTech and Social applications and 6 of it as a QA engineer. 
    Beyond her technical abilities, Udeme is also a dedicated leader, actively nurturing talents through mentorship, coaching and structured training programs. 
    I am currently serve as the director of professional training and development at the Association of Nigerian Software Testers (ANST), she plays a pivotal role in equipping the next generation of QA professionals with industry-relevant skills and knowledge.
  image: |
    assets/images/mentors/udeme_jalekun.jpeg
  languages: English
  availability: []
  skills:
    experience: 5-7 Years
    years: 7
    mentee: |
      Newbies to tech or transitioning from a non-tech role into QA
    areas:
      - QA
    languages: Javascript, Python
    focus:
      - Switch career to IT
    extra: |
      - Software testing
  network:
    - linkedin: https://www.linkedin.com/in/udeme-jalekun

- name: Narmada Chowdary Nannaka
  disabled: false
  matched: false
  sort: 500
  hours: 3
  type: both
  index: 79
  location: Australia, Gold Coast
  position: Tech Arch Senior Manager, Accenture
  bio: |
    With over 14 years of global experience in enterprise technology architecture and digital transformation, I mentor mid-career professionals and aspiring tech leaders on navigating complex IT landscapes, developing strategic thinking, and advancing in technical leadership roles. I specialize in simplifying enterprise architecture, resume and portfolio building, and preparing for high-impact stakeholder engagements. As a Women Techmakers Ambassador and a Senior Manager in Technology Architecture, I bring real-world insights, structured guidance, and actionable feedback to help you grow with clarity and confidence.
  image: |
    assets/images/mentors/narmada_chowdary_nannaka.jpeg
  languages: English, Telugu
  availability: [7, 8, 10, 11]
  skills:
    experience: 10-15 Years
    years: 15
    mentee: |
      I'm looking to mentor individuals who are genuinely enthusiastic about growing in their careers, open to receiving constructive feedback, and most importantly, ready to take action on it. I value mentees who are curious, self-motivated, and willing to put in the effort to implement what they learn. A growth mindset, reliability, and a proactive attitude are non-negotiables—I’m here to support, but real progress comes from those who show up, follow through, and are eager to challenge themselves.
    areas:
      - Project Management
      - Project Management
      - Engineering management
      - Security
      - Business Analysis
    languages: Javascript, C++, C#, C
    focus:
      - Grow from beginner to mid-level
      - Grow from mid-level to senior-level
      - Switch career to IT
      - Switch from IC to management position
      - Change specialisation within IT
    extra: |
      - Technology Architecture & Strategy, 
      - Career Growth, Leadership & Soft Skills
      - Job Market Readiness, and Brand Building
  network:
    - linkedin: https://www.linkedin.com/in/narmada-nannaka/
    - website: https://narmadanannaka.com/<|MERGE_RESOLUTION|>--- conflicted
+++ resolved
@@ -2058,11 +2058,7 @@
 - name: Kateryna Ogar
   disabled: false
   matched: false
-<<<<<<< HEAD
-  sort: 200
-=======
   sort: 10
->>>>>>> c52523dd
   hours: 4
   type: both
   index: 61
