- question: How do I join the mentorship program?
  answer: You can access comprehensive information about the mentorship program's timelines and registration process by visiting our dedicated <a href="/mentorship"> mentorship page.</a>
  index: 1

- question: Who can participate in a mentorship programme?
  answer: Our mentorship programme is open to anyone who is looking to improve their skills or advance their careers. Whether you’re an experienced professional looking to give back to the community, or a student or new professional seeking guidance and support, our program has something for everyone.
  index: 2

- question: I do not identify as a woman, can I participate as a mentor?
  answer: Absolutely! We are happy to welcome every mentor who is interested in sharing their knowledge with our community.
  index: 3

- question: I haven't mentored before. Could I sign up?
  answer: Of course, first-time mentors are welcome in the programme! Please take a look at our Mentor’s Pocketbook on <a href="/mentorship-resources">Resources Page</a> to help you get started!
  index: 4

- question: How can I choose my mentor?
  answer: |
   <p>Feel free to browse through our <a href="/mentors"> Mentors page. </a> Choose a mentor whose goals and aspirations align with yours.</p>
  index: 5

- question: How many mentors am I allowed to select during the registration process?
  answer: You can select up to 5 mentors. Preference will be given to the first mentor you select/provided in the form, followed by your subsequent choices, during the matching process.
  index: 6  

- question: How often do mentors and mentees meet?
  answer: The frequency of meetings between mentors and mentees can vary depending on the goals and the needs of the mentee and the availability of both parties. Some relationships require weekly meetings, while others may only require monthly or quarterly meetings.
  index: 7

- question: What are the benefits of participating in a mentorship programme?
  answer: |
    Participating in a mentorship programme can provide mentees with access to valuable skills, knowledge, and networks, as well as guidance and support in achieving their goals.<br>
    Mentors can also benefit from the experience by improving their leadership and mentoring skills, as well as gaining a sense of satisfaction in helping others succeed.
  index: 8

- question: What kind of support and resources will be provided to mentors and mentees?
  answer: <p>For each mentor-mentee pair we provide a template in Notion for tracking the progress during the Mentorship Programme cycle. On the website, you can also find <a href="/mentorship-resources"> resources </a>  and guides which can help mentors and mentees to make the most of their mentorship experience.</p>
  index: 9

- question: Do I need to be based in London to be a mentor or mentee?
  answer: No, you can be anywhere in the world, as long as you can work with your mentor or mentee in their timezones.
  index: 10

- question: Is this Mentorship Programme available only for remote participation?
  answer: It is also possible to have meetings in-person if you both are based in the same location. This can be beneficial for people who prefer to have direct personal interactions.<br> In-person mentorship meetings can take place in an office or other location like a cafe, co-working, etc. <br>But only if the mentor and mentee are located in the same city and the mentor is available for an in-person session.
  index: 11

- question: What do ad-hoc mentorship sessions mean?
  answer: We made it possible to provide an opportunity for people to schedule one-time mentorship sessions with mentors. Ad-hoc mentorship session is the specific type of mentorship session where the mentor and mentee meet for a single, pre-scheduled session. This session can be in-person or remote, and can be focused on a specific topic or goal.
  index: 12

- question: When do I need a mentor?
  answer: |
    A mentor can be a valuable resource at different points in your life and career.<br><br> 
    
    For example:<br>
    1. When starting new career or job;  <br>
    2. When facing a challenging situation; <br>
    3. When looking to develop new skills and advance a career; <br>
    4. When looking for a different perspective; <br>
    5. When transitioning to another tech sphere, and others <br> <br>
    It's also important to have realistic expectations of the mentorship.
  index: 13

- question: What is expected of me as a mentor?
  answer: |
    As a mentor, you will be expected to provide guidance, advice, and support to your mentee as they navigate their professional and personal development. 
    You will be expected to share your own experiences and knowledge, and provide constructive feedback. 
    You will also be expected to help the mentee set and achieve goals, and to introduce them to new opportunities that can help them advance in their career. <br><br>
    <a href="/mentorship-code-of-conduct#mentor-section">Please, find more information in Code of Conduct for Mentors</a>
  index: 14

- question: What are the goals and objectives of the mentorship programme?
  answer: |
    The goals and objectives of a mentorship programme may change in light of different needs and circumstances. However, some common goals and objectives include:<br>
    1. Professional development: To provide mentees with guidance and support as they navigate their career and personal growth. <br>
    2. Skill development: To help mentees develop specific skills and knowledge that will be valuable to them in their current or future roles. <br>
    3. Career guidance: To help mentees set and achieve career goals, and to provide them with the tools and resources needed to succeed in their chosen field. <br>
    4. Personal development: To provide mentees with guidance and support as they navigate their personal growth and well-being.
  index: 15

- question: What are the expectations for mentees in the mentorship programme?
  answer: |
    The expectations for mentees may include setting and achieving goals, being open to feedback and guidance, actively seeking out opportunities to learn, and being committed to their own personal and professional growth. Mentees are expected to actively participate in the mentorship relationship, be open to learning and be willing to share their own experiences and knowledge. <br>
<<<<<<< HEAD
    <a href="/mentorship-code-of-conduct#mentee-section">Please, find more information in Code of Conduct for Mentees</a>
=======
    <a href="/mentorship-code-of-conduct#mentee">Please, find more information in Code of Conduct for Mentees</a>
>>>>>>> 3cbf153a
  index: 16

- question: What is the time commitment for participating in this programme? 
  answer: |
    1. Meeting frequency: Mentors and mentees are expected to meet on a regular basis, such as weekly or monthly. It should be discussed between the mentor and mentee during the introduction meeting. <br>
    2. Meeting duration: Meetings can be scheduled for different durations, usually lasting between 30 minutes to an hour depending on availability and needs. <br>

    It's important for both the mentor and mentee to have a clear understanding of the time commitment required for the mentorship programme. 
    They should also be able to set their own schedule and make adjustments as needed, as long as it is mutually agreed upon. 
    It is important for both parties to make the most of their time together and try to achieve the goals they set together. <br><br>
    <a href="/mentorship-code-of-conduct">Please, find more information in Code of Conduct</a>
  index: 17

- question: How long does a mentorship cycle last? 
  answer: <p> The Mentorship programme lasts from March till November of the same year.</p>
  index: 18

- question: What is Notion?
  answer: Notion is a productivity and note-taking tool which provides a variety of features to keep track of progress. We recommend using this tool during mentorship experience. Or template can help mentors and mentees be organized and to be on track. At the beginning of the cycle we will conduct a webinar on how to get the most out of Notion note-taking experience.
  index: 19<|MERGE_RESOLUTION|>--- conflicted
+++ resolved
@@ -82,11 +82,7 @@
 - question: What are the expectations for mentees in the mentorship programme?
   answer: |
     The expectations for mentees may include setting and achieving goals, being open to feedback and guidance, actively seeking out opportunities to learn, and being committed to their own personal and professional growth. Mentees are expected to actively participate in the mentorship relationship, be open to learning and be willing to share their own experiences and knowledge. <br>
-<<<<<<< HEAD
     <a href="/mentorship-code-of-conduct#mentee-section">Please, find more information in Code of Conduct for Mentees</a>
-=======
-    <a href="/mentorship-code-of-conduct#mentee">Please, find more information in Code of Conduct for Mentees</a>
->>>>>>> 3cbf153a
   index: 16
 
 - question: What is the time commitment for participating in this programme? 
